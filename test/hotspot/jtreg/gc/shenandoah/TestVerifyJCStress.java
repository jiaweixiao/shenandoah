--- conflicted
+++ resolved
@@ -42,33 +42,6 @@
  */
 
 /*
-<<<<<<< HEAD
- * @test id=default-debug
- * @summary Tests that we pass at least one jcstress-like test with all verification turned on
- * @requires vm.gc.Shenandoah
- * @requires vm.debug
- * @modules java.base/jdk.internal.misc
- *          java.management
- *
- * @run main/othervm -Xmx1g -Xms1g -XX:+UnlockExperimentalVMOptions -XX:+UnlockDiagnosticVMOptions
- *      -XX:+UseShenandoahGC -XX:ShenandoahGCHeuristics=adaptive
- *      -XX:+ShenandoahVerify -XX:+ShenandoahVerifyOptoBarriers
- *      TestVerifyJCStress
- *
- * @run main/othervm -Xmx1g -Xms1g -XX:+UnlockExperimentalVMOptions -XX:+UnlockDiagnosticVMOptions
- *      -XX:+UseShenandoahGC -XX:ShenandoahGCHeuristics=compact
- *      -XX:+ShenandoahVerify -XX:+ShenandoahVerifyOptoBarriers
- *      TestVerifyJCStress
- *
- * @run main/othervm -Xmx1g -Xms1g -XX:+UnlockExperimentalVMOptions -XX:+UnlockDiagnosticVMOptions
- *      -XX:+UseShenandoahGC -XX:ShenandoahGCHeuristics=adaptive -XX:ShenandoahGCMode=generational
- *      -XX:+ShenandoahVerify -XX:+ShenandoahVerifyOptoBarriers
- *      TestVerifyJCStress
- */
-
-/*
-=======
->>>>>>> 86f9b3f5
  * @test id=default
  * @summary Tests that we pass at least one jcstress-like test with all verification turned on
  * @requires vm.gc.Shenandoah
