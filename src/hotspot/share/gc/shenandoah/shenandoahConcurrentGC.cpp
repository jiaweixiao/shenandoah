/*
 * Copyright (c) 2021, Red Hat, Inc. All rights reserved.
 * DO NOT ALTER OR REMOVE COPYRIGHT NOTICES OR THIS FILE HEADER.
 *
 * This code is free software; you can redistribute it and/or modify it
 * under the terms of the GNU General Public License version 2 only, as
 * published by the Free Software Foundation.
 *
 * This code is distributed in the hope that it will be useful, but WITHOUT
 * ANY WARRANTY; without even the implied warranty of MERCHANTABILITY or
 * FITNESS FOR A PARTICULAR PURPOSE.  See the GNU General Public License
 * version 2 for more details (a copy is included in the LICENSE file that
 * accompanied this code).
 *
 * You should have received a copy of the GNU General Public License version
 * 2 along with this work; if not, write to the Free Software Foundation,
 * Inc., 51 Franklin St, Fifth Floor, Boston, MA 02110-1301 USA.
 *
 * Please contact Oracle, 500 Oracle Parkway, Redwood Shores, CA 94065 USA
 * or visit www.oracle.com if you need additional information or have any
 * questions.
 *
 */

#include "precompiled.hpp"

#include "gc/shared/barrierSetNMethod.hpp"
#include "gc/shared/collectorCounters.hpp"
#include "gc/shenandoah/shenandoahBreakpoint.hpp"
#include "gc/shenandoah/shenandoahCollectorPolicy.hpp"
#include "gc/shenandoah/shenandoahConcurrentGC.hpp"
#include "gc/shenandoah/shenandoahFreeSet.hpp"
#include "gc/shenandoah/shenandoahGeneration.hpp"
#include "gc/shenandoah/shenandoahLock.hpp"
#include "gc/shenandoah/shenandoahMark.inline.hpp"
#include "gc/shenandoah/shenandoahMonitoringSupport.hpp"
#include "gc/shenandoah/shenandoahOopClosures.inline.hpp"
#include "gc/shenandoah/shenandoahPhaseTimings.hpp"
#include "gc/shenandoah/shenandoahReferenceProcessor.hpp"
#include "gc/shenandoah/shenandoahRootProcessor.inline.hpp"
#include "gc/shenandoah/shenandoahStackWatermark.hpp"
#include "gc/shenandoah/shenandoahUtils.hpp"
#include "gc/shenandoah/shenandoahVerifier.hpp"
#include "gc/shenandoah/shenandoahVMOperations.hpp"
#include "gc/shenandoah/shenandoahWorkGroup.hpp"
#include "gc/shenandoah/shenandoahWorkerPolicy.hpp"
#include "memory/allocation.hpp"
#include "prims/jvmtiTagMap.hpp"
#include "runtime/vmThread.hpp"
#include "utilities/events.hpp"

<<<<<<< HEAD
ShenandoahConcurrentGC::ShenandoahConcurrentGC(ShenandoahGeneration* generation, bool do_old_gc_bootstrap) :
  _mark(generation),
  _degen_point(ShenandoahDegenPoint::_degenerated_unset),
  _mixed_evac (false),
  _do_old_gc_bootstrap(do_old_gc_bootstrap),
  _generation(generation) {
=======
// Breakpoint support
class ShenandoahBreakpointGCScope : public StackObj {
public:
  ShenandoahBreakpointGCScope() {
    ShenandoahBreakpoint::at_before_gc();
  }

  ~ShenandoahBreakpointGCScope() {
    ShenandoahBreakpoint::at_after_gc();
  }
};

class ShenandoahBreakpointMarkScope : public StackObj {
public:
  ShenandoahBreakpointMarkScope() {
    ShenandoahBreakpoint::at_after_marking_started();
  }

  ~ShenandoahBreakpointMarkScope() {
    ShenandoahBreakpoint::at_before_marking_completed();
  }
};

ShenandoahConcurrentGC::ShenandoahConcurrentGC() :
  _mark(),
  _degen_point(ShenandoahDegenPoint::_degenerated_unset) {
>>>>>>> df05b4d1
}

ShenandoahGC::ShenandoahDegenPoint ShenandoahConcurrentGC::degen_point() const {
  return _degen_point;
}

bool ShenandoahConcurrentGC::collect(GCCause::Cause cause) {
  ShenandoahHeap* const heap = ShenandoahHeap::heap();
  if (cause == GCCause::_wb_breakpoint) {
    ShenandoahBreakpoint::start_gc();
  }
  ShenandoahBreakpointGCScope breakpoint_gc_scope;

  // Reset for upcoming marking
  entry_reset();

  // Start initial mark under STW
  vmop_entry_init_mark();

<<<<<<< HEAD
  // Concurrent remembered set scanning
  if (_generation->generation_mode() == YOUNG) {
    _generation->scan_remembered_set();
  }

  // Concurrent mark roots
  entry_mark_roots();
  if (check_cancellation_and_abort(ShenandoahDegenPoint::_degenerated_outside_cycle)) return false;
=======
  {
    ShenandoahBreakpointMarkScope breakpoint_mark_scope;
    // Concurrent mark roots
    entry_mark_roots();
    if (check_cancellation_and_abort(ShenandoahDegenPoint::_degenerated_outside_cycle)) return false;
>>>>>>> df05b4d1

    // Continue concurrent mark
    entry_mark();
    if (check_cancellation_and_abort(ShenandoahDegenPoint::_degenerated_mark)) return false;
  }

  // Complete marking under STW, and start evacuation
  vmop_entry_final_mark();

  // Concurrent stack processing
  if (heap->is_evacuation_in_progress()) {
    entry_thread_roots();
  }

  // Process weak roots that might still point to regions that would be broken by cleanup
  if (heap->is_concurrent_weak_root_in_progress()) {
    entry_weak_refs();
    entry_weak_roots();
  }

  // Final mark might have reclaimed some immediate garbage, kick cleanup to reclaim
  // the space. This would be the last action if there is nothing to evacuate.
  entry_cleanup_early();

  {
    ShenandoahHeapLocker locker(heap->lock());
    heap->free_set()->log_status();
  }

  // Perform concurrent class unloading
  if (heap->unload_classes() &&
      heap->is_concurrent_weak_root_in_progress()) {
    entry_class_unloading();
  }

  // Processing strong roots
  // This may be skipped if there is nothing to update/evacuate.
  // If so, strong_root_in_progress would be unset.
  if (heap->is_concurrent_strong_root_in_progress()) {
    entry_strong_roots();
  }

  // Continue the cycle with evacuation and optional update-refs.
  // This may be skipped if there is nothing to evacuate.
  // If so, evac_in_progress would be unset by collection set preparation code.
  if (heap->is_evacuation_in_progress()) {
    // Concurrently evacuate
    entry_evacuate();
    if (check_cancellation_and_abort(ShenandoahDegenPoint::_degenerated_evac)) return false;

    // Perform update-refs phase.
    vmop_entry_init_updaterefs();
    entry_updaterefs();
    if (check_cancellation_and_abort(ShenandoahDegenPoint::_degenerated_updaterefs)) return false;

    // Concurrent update thread roots
    entry_update_thread_roots();
    if (check_cancellation_and_abort(ShenandoahDegenPoint::_degenerated_updaterefs)) return false;

    vmop_entry_final_updaterefs();

    // Update references freed up collection set, kick the cleanup to reclaim the space.
    entry_cleanup_complete();
  } else {
    vmop_entry_final_roots();
  }

  return true;
}

void ShenandoahConcurrentGC::vmop_entry_init_mark() {
  ShenandoahHeap* const heap = ShenandoahHeap::heap();
  TraceCollectorStats tcs(heap->monitoring_support()->stw_collection_counters());
  ShenandoahTimingsTracker timing(ShenandoahPhaseTimings::init_mark_gross);

  heap->try_inject_alloc_failure();
  VM_ShenandoahInitMark op(this, _do_old_gc_bootstrap);
  VMThread::execute(&op); // jump to entry_init_mark() under safepoint
}

void ShenandoahConcurrentGC::vmop_entry_final_mark() {
  ShenandoahHeap* const heap = ShenandoahHeap::heap();
  TraceCollectorStats tcs(heap->monitoring_support()->stw_collection_counters());
  ShenandoahTimingsTracker timing(ShenandoahPhaseTimings::final_mark_gross);

  heap->try_inject_alloc_failure();
  VM_ShenandoahFinalMarkStartEvac op(this);
  VMThread::execute(&op); // jump to entry_final_mark under safepoint
}

void ShenandoahConcurrentGC::vmop_entry_init_updaterefs() {
  ShenandoahHeap* const heap = ShenandoahHeap::heap();
  TraceCollectorStats tcs(heap->monitoring_support()->stw_collection_counters());
  ShenandoahTimingsTracker timing(ShenandoahPhaseTimings::init_update_refs_gross);

  heap->try_inject_alloc_failure();
  VM_ShenandoahInitUpdateRefs op(this);
  VMThread::execute(&op);
}

void ShenandoahConcurrentGC::vmop_entry_final_updaterefs() {
  ShenandoahHeap* const heap = ShenandoahHeap::heap();
  TraceCollectorStats tcs(heap->monitoring_support()->stw_collection_counters());
  ShenandoahTimingsTracker timing(ShenandoahPhaseTimings::final_update_refs_gross);

  heap->try_inject_alloc_failure();
  VM_ShenandoahFinalUpdateRefs op(this);
  VMThread::execute(&op);
}

void ShenandoahConcurrentGC::vmop_entry_final_roots() {
  ShenandoahHeap* const heap = ShenandoahHeap::heap();
  TraceCollectorStats tcs(heap->monitoring_support()->stw_collection_counters());
  ShenandoahTimingsTracker timing(ShenandoahPhaseTimings::final_roots_gross);

  // This phase does not use workers, no need for setup
  heap->try_inject_alloc_failure();
  VM_ShenandoahFinalRoots op(this);
  VMThread::execute(&op);
}

void ShenandoahConcurrentGC::entry_init_mark() {
  char msg[1024];
  init_mark_event_message(msg, sizeof(msg));
  ShenandoahPausePhase gc_phase(msg, ShenandoahPhaseTimings::init_mark);
  EventMark em("%s", msg);

  ShenandoahWorkerScope scope(ShenandoahHeap::heap()->workers(),
                              ShenandoahWorkerPolicy::calc_workers_for_init_marking(),
                              "init marking");

  if (ShenandoahHeap::heap()->mode()->is_generational() && (_generation->generation_mode() == YOUNG)) {
    // The current implementation of swap_remembered_set() copies the write-card-table
    // to the read-card-table.
    _generation->swap_remembered_set();
  }

  op_init_mark();
}

void ShenandoahConcurrentGC::entry_final_mark() {
  char msg[1024];
  final_mark_event_message(msg, sizeof(msg));
  ShenandoahPausePhase gc_phase(msg, ShenandoahPhaseTimings::final_mark);
  EventMark em("%s", msg);

  ShenandoahWorkerScope scope(ShenandoahHeap::heap()->workers(),
                              ShenandoahWorkerPolicy::calc_workers_for_final_marking(),
                              "final marking");

  op_final_mark();
}

void ShenandoahConcurrentGC::entry_init_updaterefs() {
  static const char* msg = "Pause Init Update Refs";
  ShenandoahPausePhase gc_phase(msg, ShenandoahPhaseTimings::init_update_refs);
  EventMark em("%s", msg);

  // No workers used in this phase, no setup required
  op_init_updaterefs();
}

void ShenandoahConcurrentGC::entry_final_updaterefs() {
  static const char* msg = "Pause Final Update Refs";
  ShenandoahPausePhase gc_phase(msg, ShenandoahPhaseTimings::final_update_refs);
  EventMark em("%s", msg);

  ShenandoahWorkerScope scope(ShenandoahHeap::heap()->workers(),
                              ShenandoahWorkerPolicy::calc_workers_for_final_update_ref(),
                              "final reference update");

  op_final_updaterefs();
}

void ShenandoahConcurrentGC::entry_final_roots() {
  static const char* msg = "Pause Final Roots";
  ShenandoahPausePhase gc_phase(msg, ShenandoahPhaseTimings::final_roots);
  EventMark em("%s", msg);

  op_final_roots();
}

void ShenandoahConcurrentGC::entry_reset() {
  ShenandoahHeap* const heap = ShenandoahHeap::heap();
  TraceCollectorStats tcs(heap->monitoring_support()->concurrent_collection_counters());
  static const char* msg = "Concurrent reset";
  ShenandoahConcurrentPhase gc_phase(msg, ShenandoahPhaseTimings::conc_reset);
  EventMark em("%s", msg);

  ShenandoahWorkerScope scope(heap->workers(),
                              ShenandoahWorkerPolicy::calc_workers_for_conc_reset(),
                              "concurrent reset");

  heap->try_inject_alloc_failure();
  op_reset();
}

void ShenandoahConcurrentGC::entry_mark_roots() {
  ShenandoahHeap* const heap = ShenandoahHeap::heap();
  TraceCollectorStats tcs(heap->monitoring_support()->concurrent_collection_counters());
  const char* msg = "Concurrent marking roots";
  ShenandoahConcurrentPhase gc_phase(msg, ShenandoahPhaseTimings::conc_mark_roots);
  EventMark em("%s", msg);

  ShenandoahWorkerScope scope(heap->workers(),
                              ShenandoahWorkerPolicy::calc_workers_for_conc_marking(),
                              "concurrent marking roots");

  heap->try_inject_alloc_failure();
  op_mark_roots();
}

void ShenandoahConcurrentGC::entry_mark() {
  char msg[1024];
  ShenandoahHeap* const heap = ShenandoahHeap::heap();
  TraceCollectorStats tcs(heap->monitoring_support()->concurrent_collection_counters());
  conc_mark_event_message(msg, sizeof(msg));
  ShenandoahConcurrentPhase gc_phase(msg, ShenandoahPhaseTimings::conc_mark);
  EventMark em("%s", msg);

  ShenandoahWorkerScope scope(heap->workers(),
                              ShenandoahWorkerPolicy::calc_workers_for_conc_marking(),
                              "concurrent marking");

  heap->try_inject_alloc_failure();
  op_mark();
}

void ShenandoahConcurrentGC::entry_thread_roots() {
  ShenandoahHeap* const heap = ShenandoahHeap::heap();
  static const char* msg = "Concurrent thread roots";
  ShenandoahConcurrentPhase gc_phase(msg, ShenandoahPhaseTimings::conc_thread_roots);
  EventMark em("%s", msg);

  ShenandoahWorkerScope scope(heap->workers(),
                              ShenandoahWorkerPolicy::calc_workers_for_conc_root_processing(),
                              msg);

  heap->try_inject_alloc_failure();
  op_thread_roots();
}

void ShenandoahConcurrentGC::entry_weak_refs() {
  ShenandoahHeap* const heap = ShenandoahHeap::heap();
  static const char* msg = "Concurrent weak references";
  ShenandoahConcurrentPhase gc_phase(msg, ShenandoahPhaseTimings::conc_weak_refs);
  EventMark em("%s", msg);

  ShenandoahWorkerScope scope(heap->workers(),
                              ShenandoahWorkerPolicy::calc_workers_for_conc_refs_processing(),
                              "concurrent weak references");

  heap->try_inject_alloc_failure();
  op_weak_refs();
}

void ShenandoahConcurrentGC::entry_weak_roots() {
  ShenandoahHeap* const heap = ShenandoahHeap::heap();
  TraceCollectorStats tcs(heap->monitoring_support()->concurrent_collection_counters());
  static const char* msg = "Concurrent weak roots";
  ShenandoahConcurrentPhase gc_phase(msg, ShenandoahPhaseTimings::conc_weak_roots);
  EventMark em("%s", msg);

  ShenandoahWorkerScope scope(heap->workers(),
                              ShenandoahWorkerPolicy::calc_workers_for_conc_root_processing(),
                              "concurrent weak root");

  heap->try_inject_alloc_failure();
  op_weak_roots();
}

void ShenandoahConcurrentGC::entry_class_unloading() {
  ShenandoahHeap* const heap = ShenandoahHeap::heap();
  TraceCollectorStats tcs(heap->monitoring_support()->concurrent_collection_counters());
  static const char* msg = "Concurrent class unloading";
  ShenandoahConcurrentPhase gc_phase(msg, ShenandoahPhaseTimings::conc_class_unload);
  EventMark em("%s", msg);

  ShenandoahWorkerScope scope(heap->workers(),
                              ShenandoahWorkerPolicy::calc_workers_for_conc_root_processing(),
                              "concurrent class unloading");

  heap->try_inject_alloc_failure();
  op_class_unloading();
}

void ShenandoahConcurrentGC::entry_strong_roots() {
  ShenandoahHeap* const heap = ShenandoahHeap::heap();
  TraceCollectorStats tcs(heap->monitoring_support()->concurrent_collection_counters());
  static const char* msg = "Concurrent strong roots";
  ShenandoahConcurrentPhase gc_phase(msg, ShenandoahPhaseTimings::conc_strong_roots);
  EventMark em("%s", msg);

  ShenandoahGCWorkerPhase worker_phase(ShenandoahPhaseTimings::conc_strong_roots);

  ShenandoahWorkerScope scope(heap->workers(),
                              ShenandoahWorkerPolicy::calc_workers_for_conc_root_processing(),
                              "concurrent strong root");

  heap->try_inject_alloc_failure();
  op_strong_roots();
}

void ShenandoahConcurrentGC::entry_cleanup_early() {
  ShenandoahHeap* const heap = ShenandoahHeap::heap();
  TraceCollectorStats tcs(heap->monitoring_support()->concurrent_collection_counters());
  static const char* msg = "Concurrent cleanup";
  ShenandoahConcurrentPhase gc_phase(msg, ShenandoahPhaseTimings::conc_cleanup_early, true /* log_heap_usage */);
  EventMark em("%s", msg);

  // This phase does not use workers, no need for setup
  heap->try_inject_alloc_failure();
  op_cleanup_early();
}

void ShenandoahConcurrentGC::entry_evacuate() {
  ShenandoahHeap* const heap = ShenandoahHeap::heap();
  TraceCollectorStats tcs(heap->monitoring_support()->concurrent_collection_counters());

  static const char* msg = "Concurrent evacuation";
  ShenandoahConcurrentPhase gc_phase(msg, ShenandoahPhaseTimings::conc_evac);
  EventMark em("%s", msg);

  ShenandoahWorkerScope scope(heap->workers(),
                              ShenandoahWorkerPolicy::calc_workers_for_conc_evac(),
                              "concurrent evacuation");

  heap->try_inject_alloc_failure();
  op_evacuate();
}

void ShenandoahConcurrentGC::entry_update_thread_roots() {
  ShenandoahHeap* const heap = ShenandoahHeap::heap();
  TraceCollectorStats tcs(heap->monitoring_support()->concurrent_collection_counters());

  static const char* msg = "Concurrent update thread roots";
  ShenandoahConcurrentPhase gc_phase(msg, ShenandoahPhaseTimings::conc_update_thread_roots);
  EventMark em("%s", msg);

  // No workers used in this phase, no setup required
  heap->try_inject_alloc_failure();
  op_update_thread_roots();
}

void ShenandoahConcurrentGC::entry_updaterefs() {
  ShenandoahHeap* const heap = ShenandoahHeap::heap();
  TraceCollectorStats tcs(heap->monitoring_support()->concurrent_collection_counters());
  static const char* msg = "Concurrent update references";
  ShenandoahConcurrentPhase gc_phase(msg, ShenandoahPhaseTimings::conc_update_refs);
  EventMark em("%s", msg);

  ShenandoahWorkerScope scope(heap->workers(),
                              ShenandoahWorkerPolicy::calc_workers_for_conc_update_ref(),
                              "concurrent reference update");

  heap->try_inject_alloc_failure();
  op_updaterefs();
}

void ShenandoahConcurrentGC::entry_cleanup_complete() {
  ShenandoahHeap* const heap = ShenandoahHeap::heap();
  TraceCollectorStats tcs(heap->monitoring_support()->concurrent_collection_counters());
  static const char* msg = "Concurrent cleanup";
  ShenandoahConcurrentPhase gc_phase(msg, ShenandoahPhaseTimings::conc_cleanup_complete, true /* log_heap_usage */);
  EventMark em("%s", msg);

  // This phase does not use workers, no need for setup
  heap->try_inject_alloc_failure();
  op_cleanup_complete();
}

void ShenandoahConcurrentGC::op_reset() {
  ShenandoahHeap* const heap = ShenandoahHeap::heap();
  if (ShenandoahPacing) {
    heap->pacer()->setup_for_reset();
  }
  _generation->prepare_gc(_do_old_gc_bootstrap);
}

class ShenandoahInitMarkUpdateRegionStateClosure : public ShenandoahHeapRegionClosure {
private:
  ShenandoahMarkingContext* const _ctx;
public:
  ShenandoahInitMarkUpdateRegionStateClosure() : _ctx(ShenandoahHeap::heap()->marking_context()) {}

  void heap_region_do(ShenandoahHeapRegion* r) {
    assert(!r->has_live(), "Region " SIZE_FORMAT " should have no live data", r->index());
    if (r->is_active()) {
      // Check if region needs updating its TAMS. We have updated it already during concurrent
      // reset, so it is very likely we don't need to do another write here.  Since most regions
      // are not "active", this path is relatively rare.
      if (_ctx->top_at_mark_start(r) != r->top()) {
        _ctx->capture_top_at_mark_start(r);
      }
    } else {
      assert(_ctx->top_at_mark_start(r) == r->top(),
             "Region " SIZE_FORMAT " should already have correct TAMS", r->index());
    }
  }

  bool is_thread_safe() { return true; }
};

void ShenandoahConcurrentGC::op_init_mark() {
  ShenandoahHeap* const heap = ShenandoahHeap::heap();
  assert(ShenandoahSafepoint::is_at_shenandoah_safepoint(), "Should be at safepoint");
  assert(Thread::current()->is_VM_thread(), "can only do this in VMThread");

  assert(_generation->is_bitmap_clear(), "need clear marking bitmap");
  assert(!_generation->is_mark_complete(), "should not be complete");
  assert(!heap->has_forwarded_objects(), "No forwarded objects on this path");

  if (ShenandoahVerify) {
    heap->verifier()->verify_before_concmark();
  }

  if (VerifyBeforeGC) {
    Universe::verify();
  }

  _generation->set_concurrent_mark_in_progress(true);

  if (_do_old_gc_bootstrap) {
    // Update region state for both young and old regions
    ShenandoahGCPhase phase(ShenandoahPhaseTimings::init_update_region_states);
    ShenandoahInitMarkUpdateRegionStateClosure cl;
    heap->parallel_heap_region_iterate(&cl);
    heap->old_generation()->parallel_heap_region_iterate(&cl);
  } else {
    // Update region state for only young regions
    ShenandoahGCPhase phase(ShenandoahPhaseTimings::init_update_region_states);
    ShenandoahInitMarkUpdateRegionStateClosure cl;
    _generation->parallel_heap_region_iterate(&cl);
  }

  // Weak reference processing
  ShenandoahReferenceProcessor* rp = _generation->ref_processor();
  rp->reset_thread_locals();
  rp->set_soft_reference_policy(heap->soft_ref_policy()->should_clear_all_soft_refs());

  // Make above changes visible to worker threads
  OrderAccess::fence();

  // Arm nmethods for concurrent marking. When a nmethod is about to be executed,
  // we need to make sure that all its metadata are marked. alternative is to remark
  // thread roots at final mark pause, but it can be potential latency killer.
  if (heap->unload_classes()) {
    ShenandoahCodeRoots::arm_nmethods();
  }

  ShenandoahStackWatermark::change_epoch_id();
  if (ShenandoahPacing) {
    heap->pacer()->setup_for_mark();
  }
}

void ShenandoahConcurrentGC::op_mark_roots() {
  _mark.mark_concurrent_roots();
}

void ShenandoahConcurrentGC::op_mark() {
  _mark.concurrent_mark();
}

void ShenandoahConcurrentGC::op_final_mark() {
  ShenandoahHeap* const heap = ShenandoahHeap::heap();
  assert(ShenandoahSafepoint::is_at_shenandoah_safepoint(), "Should be at safepoint");
  assert(!heap->has_forwarded_objects(), "No forwarded objects on this path");

  if (ShenandoahVerify) {
    heap->verifier()->verify_roots_no_forwarded();
  }

  if (!heap->cancelled_gc()) {
    _mark.finish_mark();
    assert(!heap->cancelled_gc(), "STW mark cannot OOM");

    // Notify JVMTI that the tagmap table will need cleaning.
    JvmtiTagMap::set_needs_cleaning();

    bool mixed_evac = _generation->prepare_regions_and_collection_set(true /*concurrent*/);
    heap->set_mixed_evac(mixed_evac);

    // Has to be done after cset selection
    heap->prepare_concurrent_roots();

    if (!heap->collection_set()->is_empty()) {
      if (ShenandoahVerify) {
        heap->verifier()->verify_before_evacuation();
      }

      heap->set_evacuation_in_progress(true);
      // From here on, we need to update references.
      heap->set_has_forwarded_objects(true);

      // Verify before arming for concurrent processing.
      // Otherwise, verification can trigger stack processing.
      if (ShenandoahVerify) {
        heap->verifier()->verify_during_evacuation();
      }

      // Arm nmethods/stack for concurrent processing
      ShenandoahCodeRoots::arm_nmethods();
      ShenandoahStackWatermark::change_epoch_id();

      // Notify JVMTI that oops are changed.
      JvmtiTagMap::set_needs_rehashing();

      if (ShenandoahPacing) {
        heap->pacer()->setup_for_evac();
      }
    } else {
      if (ShenandoahVerify) {
        heap->verifier()->verify_after_concmark();
      }

      if (VerifyAfterGC) {
        Universe::verify();
      }
    }
  }
}

class ShenandoahConcurrentEvacThreadClosure : public ThreadClosure {
private:
  OopClosure* const _oops;

public:
  ShenandoahConcurrentEvacThreadClosure(OopClosure* oops);
  void do_thread(Thread* thread);
};

ShenandoahConcurrentEvacThreadClosure::ShenandoahConcurrentEvacThreadClosure(OopClosure* oops) :
  _oops(oops) {
}

void ShenandoahConcurrentEvacThreadClosure::do_thread(Thread* thread) {
  JavaThread* const jt = JavaThread::cast(thread);
  StackWatermarkSet::finish_processing(jt, _oops, StackWatermarkKind::gc);
}

class ShenandoahConcurrentEvacUpdateThreadTask : public AbstractGangTask {
private:
  ShenandoahJavaThreadsIterator _java_threads;

public:
  ShenandoahConcurrentEvacUpdateThreadTask(uint n_workers) :
    AbstractGangTask("Shenandoah Evacuate/Update Concurrent Thread Roots"),
    _java_threads(ShenandoahPhaseTimings::conc_thread_roots, n_workers) {
  }

  void work(uint worker_id) {
    // ShenandoahEvacOOMScope has to be setup by ShenandoahContextEvacuateUpdateRootsClosure.
    // Otherwise, may deadlock with watermark lock
    ShenandoahContextEvacuateUpdateRootsClosure oops_cl;
    ShenandoahConcurrentEvacThreadClosure thr_cl(&oops_cl);
    _java_threads.threads_do(&thr_cl, worker_id);
  }
};

void ShenandoahConcurrentGC::op_thread_roots() {
  ShenandoahHeap* const heap = ShenandoahHeap::heap();
  assert(heap->is_evacuation_in_progress(), "Checked by caller");
  ShenandoahGCWorkerPhase worker_phase(ShenandoahPhaseTimings::conc_thread_roots);
  ShenandoahConcurrentEvacUpdateThreadTask task(heap->workers()->active_workers());
  heap->workers()->run_task(&task);
}

void ShenandoahConcurrentGC::op_weak_refs() {
  ShenandoahHeap* const heap = ShenandoahHeap::heap();
  assert(heap->is_concurrent_weak_root_in_progress(), "Only during this phase");
  // Concurrent weak refs processing
  ShenandoahGCWorkerPhase worker_phase(ShenandoahPhaseTimings::conc_weak_refs);
<<<<<<< HEAD
  _generation->ref_processor()->process_references(ShenandoahPhaseTimings::conc_weak_refs, heap->workers(), true /* concurrent */);
=======
  ShenandoahBreakpoint::at_after_reference_processing_started();
  heap->ref_processor()->process_references(ShenandoahPhaseTimings::conc_weak_refs, heap->workers(), true /* concurrent */);
>>>>>>> df05b4d1
}

class ShenandoahEvacUpdateCleanupOopStorageRootsClosure : public BasicOopIterateClosure {
private:
  ShenandoahHeap* const _heap;
  ShenandoahMarkingContext* const _mark_context;
  bool  _evac_in_progress;
  Thread* const _thread;

public:
  ShenandoahEvacUpdateCleanupOopStorageRootsClosure();
  void do_oop(oop* p);
  void do_oop(narrowOop* p);
};

ShenandoahEvacUpdateCleanupOopStorageRootsClosure::ShenandoahEvacUpdateCleanupOopStorageRootsClosure() :
  _heap(ShenandoahHeap::heap()),
  _mark_context(ShenandoahHeap::heap()->marking_context()),
  _evac_in_progress(ShenandoahHeap::heap()->is_evacuation_in_progress()),
  _thread(Thread::current()) {
}

void ShenandoahEvacUpdateCleanupOopStorageRootsClosure::do_oop(oop* p) {
  const oop obj = RawAccess<>::oop_load(p);
  if (!CompressedOops::is_null(obj)) {
    if (!_mark_context->is_marked(obj)) {
<<<<<<< HEAD
      if (_heap->is_in_active_generation(obj)) {
        // TODO: This worries me. Here we are asserting that an unmarked from-space object is 'correct'.
        // Normally, I would call this a bogus assert, but there seems to be a legitimate use-case for
        // accessing from-space objects during class unloading. However, the from-space object may have
        // been "filled". We've made no effort to prevent old generation classes being unloaded by young
        // gen (and vice-versa).
        shenandoah_assert_correct(p, obj);
        Atomic::cmpxchg(p, obj, oop(NULL));
      }
=======
      shenandoah_assert_correct(p, obj);
      ShenandoahHeap::atomic_clear_oop(p, obj);
>>>>>>> df05b4d1
    } else if (_evac_in_progress && _heap->in_collection_set(obj)) {
      oop resolved = ShenandoahBarrierSet::resolve_forwarded_not_null(obj);
      if (resolved == obj) {
        resolved = _heap->evacuate_object(obj, _thread);
      }
      ShenandoahHeap::atomic_update_oop(resolved, p, obj);
      assert(_heap->cancelled_gc() ||
             _mark_context->is_marked(resolved) && !_heap->in_collection_set(resolved),
             "Sanity");
    }
  }
}

void ShenandoahEvacUpdateCleanupOopStorageRootsClosure::do_oop(narrowOop* p) {
  ShouldNotReachHere();
}

class ShenandoahIsCLDAliveClosure : public CLDClosure {
public:
  void do_cld(ClassLoaderData* cld) {
    cld->is_alive();
  }
};

class ShenandoahIsNMethodAliveClosure: public NMethodClosure {
public:
  void do_nmethod(nmethod* n) {
    n->is_unloading();
  }
};

// This task not only evacuates/updates marked weak roots, but also "NULL"
// dead weak roots.
class ShenandoahConcurrentWeakRootsEvacUpdateTask : public AbstractGangTask {
private:
  ShenandoahVMWeakRoots<true /*concurrent*/> _vm_roots;

  // Roots related to concurrent class unloading
  ShenandoahClassLoaderDataRoots<true /* concurrent */, true /* single thread*/>
                                             _cld_roots;
  ShenandoahConcurrentNMethodIterator        _nmethod_itr;
  ShenandoahPhaseTimings::Phase              _phase;

public:
  ShenandoahConcurrentWeakRootsEvacUpdateTask(ShenandoahPhaseTimings::Phase phase) :
    AbstractGangTask("Shenandoah Evacuate/Update Concurrent Weak Roots"),
    _vm_roots(phase),
    _cld_roots(phase, ShenandoahHeap::heap()->workers()->active_workers()),
    _nmethod_itr(ShenandoahCodeRoots::table()),
    _phase(phase) {
    if (ShenandoahHeap::heap()->unload_classes()) {
      MutexLocker mu(CodeCache_lock, Mutex::_no_safepoint_check_flag);
      _nmethod_itr.nmethods_do_begin();
    }
  }

  ~ShenandoahConcurrentWeakRootsEvacUpdateTask() {
    if (ShenandoahHeap::heap()->unload_classes()) {
      MutexLocker mu(CodeCache_lock, Mutex::_no_safepoint_check_flag);
      _nmethod_itr.nmethods_do_end();
    }
    // Notify runtime data structures of potentially dead oops
    _vm_roots.report_num_dead();
  }

  void work(uint worker_id) {
    ShenandoahConcurrentWorkerSession worker_session(worker_id);
    {
      ShenandoahEvacOOMScope oom;
      // jni_roots and weak_roots are OopStorage backed roots, concurrent iteration
      // may race against OopStorage::release() calls.
      ShenandoahEvacUpdateCleanupOopStorageRootsClosure cl;
      _vm_roots.oops_do(&cl, worker_id);
    }

    // If we are going to perform concurrent class unloading later on, we need to
    // cleanup the weak oops in CLD and determinate nmethod's unloading state, so that we
    // can cleanup immediate garbage sooner.
    if (ShenandoahHeap::heap()->unload_classes()) {
      // Applies ShenandoahIsCLDAlive closure to CLDs, native barrier will either NULL the
      // CLD's holder or evacuate it.
      {
        ShenandoahIsCLDAliveClosure is_cld_alive;
        _cld_roots.cld_do(&is_cld_alive, worker_id);
      }

      // Applies ShenandoahIsNMethodAliveClosure to registered nmethods.
      // The closure calls nmethod->is_unloading(). The is_unloading
      // state is cached, therefore, during concurrent class unloading phase,
      // we will not touch the metadata of unloading nmethods
      {
        ShenandoahWorkerTimingsTracker timer(_phase, ShenandoahPhaseTimings::CodeCacheRoots, worker_id);
        ShenandoahIsNMethodAliveClosure is_nmethod_alive;
        _nmethod_itr.nmethods_do(&is_nmethod_alive);
      }
    }
  }
};

void ShenandoahConcurrentGC::op_weak_roots() {
  ShenandoahHeap* const heap = ShenandoahHeap::heap();
  assert(heap->is_concurrent_weak_root_in_progress(), "Only during this phase");
  // Concurrent weak root processing
  {
    ShenandoahTimingsTracker t(ShenandoahPhaseTimings::conc_weak_roots_work);
    ShenandoahGCWorkerPhase worker_phase(ShenandoahPhaseTimings::conc_weak_roots_work);
    ShenandoahConcurrentWeakRootsEvacUpdateTask task(ShenandoahPhaseTimings::conc_weak_roots_work);
    heap->workers()->run_task(&task);
  }

  // Perform handshake to flush out dead oops
  {
    ShenandoahTimingsTracker t(ShenandoahPhaseTimings::conc_weak_roots_rendezvous);
    heap->rendezvous_threads();
  }
}

void ShenandoahConcurrentGC::op_class_unloading() {
  ShenandoahHeap* const heap = ShenandoahHeap::heap();
  assert (heap->is_concurrent_weak_root_in_progress() &&
          heap->unload_classes(),
          "Checked by caller");
  heap->do_class_unloading();
}

class ShenandoahEvacUpdateCodeCacheClosure : public NMethodClosure {
private:
  BarrierSetNMethod* const                  _bs;
  ShenandoahEvacuateUpdateMetadataClosure<> _cl;

public:
  ShenandoahEvacUpdateCodeCacheClosure() :
    _bs(BarrierSet::barrier_set()->barrier_set_nmethod()),
    _cl() {
  }

  void do_nmethod(nmethod* n) {
    ShenandoahNMethod* data = ShenandoahNMethod::gc_data(n);
    ShenandoahReentrantLocker locker(data->lock());
    // Setup EvacOOM scope below reentrant lock to avoid deadlock with
    // nmethod_entry_barrier
    ShenandoahEvacOOMScope oom;
    data->oops_do(&_cl, true/*fix relocation*/);
    _bs->disarm(n);
  }
};

class ShenandoahConcurrentRootsEvacUpdateTask : public AbstractGangTask {
private:
  ShenandoahPhaseTimings::Phase                 _phase;
  ShenandoahVMRoots<true /*concurrent*/>        _vm_roots;
  ShenandoahClassLoaderDataRoots<true /*concurrent*/, false /*single threaded*/> _cld_roots;
  ShenandoahConcurrentNMethodIterator           _nmethod_itr;

public:
  ShenandoahConcurrentRootsEvacUpdateTask(ShenandoahPhaseTimings::Phase phase) :
    AbstractGangTask("Shenandoah Evacuate/Update Concurrent Strong Roots"),
    _phase(phase),
    _vm_roots(phase),
    _cld_roots(phase, ShenandoahHeap::heap()->workers()->active_workers()),
    _nmethod_itr(ShenandoahCodeRoots::table()) {
    if (!ShenandoahHeap::heap()->unload_classes()) {
      MutexLocker mu(CodeCache_lock, Mutex::_no_safepoint_check_flag);
      _nmethod_itr.nmethods_do_begin();
    }
  }

  ~ShenandoahConcurrentRootsEvacUpdateTask() {
    if (!ShenandoahHeap::heap()->unload_classes()) {
      MutexLocker mu(CodeCache_lock, Mutex::_no_safepoint_check_flag);
      _nmethod_itr.nmethods_do_end();
    }
  }

  void work(uint worker_id) {
    ShenandoahConcurrentWorkerSession worker_session(worker_id);
    {
      ShenandoahEvacOOMScope oom;
      {
        // vm_roots and weak_roots are OopStorage backed roots, concurrent iteration
        // may race against OopStorage::release() calls.
        ShenandoahContextEvacuateUpdateRootsClosure cl;
        _vm_roots.oops_do<ShenandoahContextEvacuateUpdateRootsClosure>(&cl, worker_id);
      }

      {
        ShenandoahEvacuateUpdateMetadataClosure<> cl;
        CLDToOopClosure clds(&cl, ClassLoaderData::_claim_strong);
        _cld_roots.cld_do(&clds, worker_id);
      }
    }

    // Cannot setup ShenandoahEvacOOMScope here, due to potential deadlock with nmethod_entry_barrier.
    if (!ShenandoahHeap::heap()->unload_classes()) {
      ShenandoahWorkerTimingsTracker timer(_phase, ShenandoahPhaseTimings::CodeCacheRoots, worker_id);
      ShenandoahEvacUpdateCodeCacheClosure cl;
      _nmethod_itr.nmethods_do(&cl);
    }
  }
};

void ShenandoahConcurrentGC::op_strong_roots() {
  ShenandoahHeap* const heap = ShenandoahHeap::heap();
  assert(heap->is_concurrent_strong_root_in_progress(), "Checked by caller");
  ShenandoahConcurrentRootsEvacUpdateTask task(ShenandoahPhaseTimings::conc_strong_roots);
  heap->workers()->run_task(&task);
  heap->set_concurrent_strong_root_in_progress(false);
}

void ShenandoahConcurrentGC::op_cleanup_early() {
  ShenandoahHeap::heap()->free_set()->recycle_trash();
}

void ShenandoahConcurrentGC::op_evacuate() {
  ShenandoahHeap::heap()->evacuate_collection_set(true /*concurrent*/);
}

void ShenandoahConcurrentGC::op_init_updaterefs() {
  ShenandoahHeap* const heap = ShenandoahHeap::heap();
  heap->set_evacuation_in_progress(false);
  heap->set_concurrent_weak_root_in_progress(false);
  heap->prepare_update_heap_references(true /*concurrent*/);
  heap->set_update_refs_in_progress(true);
  if (ShenandoahVerify) {
    heap->verifier()->verify_before_updaterefs();
  }
  if (ShenandoahPacing) {
    heap->pacer()->setup_for_updaterefs();
  }
}

void ShenandoahConcurrentGC::op_updaterefs() {
  ShenandoahHeap::heap()->update_heap_references(true /*concurrent*/);
}

class ShenandoahUpdateThreadClosure : public HandshakeClosure {
private:
  ShenandoahUpdateRefsClosure _cl;
public:
  ShenandoahUpdateThreadClosure();
  void do_thread(Thread* thread);
};

ShenandoahUpdateThreadClosure::ShenandoahUpdateThreadClosure() :
  HandshakeClosure("Shenandoah Update Thread Roots") {
}

void ShenandoahUpdateThreadClosure::do_thread(Thread* thread) {
  if (thread->is_Java_thread()) {
    JavaThread* jt = JavaThread::cast(thread);
    ResourceMark rm;
    jt->oops_do(&_cl, NULL);
  }
}

void ShenandoahConcurrentGC::op_update_thread_roots() {
  ShenandoahUpdateThreadClosure cl;
  Handshake::execute(&cl);
}

void ShenandoahConcurrentGC::op_final_updaterefs() {
  ShenandoahHeap* const heap = ShenandoahHeap::heap();
  assert(ShenandoahSafepoint::is_at_shenandoah_safepoint(), "must be at safepoint");
  assert(!heap->_update_refs_iterator.has_next(), "Should have finished update references");

  heap->finish_concurrent_roots();

  // Clear cancelled GC, if set. On cancellation path, the block before would handle
  // everything.
  if (heap->cancelled_gc()) {
    heap->clear_cancelled_gc(true /* clear oom handler */);
  }

  // Has to be done before cset is clear
  if (ShenandoahVerify) {
    heap->verifier()->verify_roots_in_to_space();
  }

  heap->update_heap_region_states(true /*concurrent*/);

  if (heap->is_concurrent_old_mark_in_progress()) {
    // Purge the SATB buffers, transferring any valid, old pointers to the
    // old generation mark queue. From here on, no mutator will have access
    // to anything that will be trashed and recycled.
    heap->purge_old_satb_buffers(false /* abandon */);
  }

  heap->set_update_refs_in_progress(false);
  heap->set_has_forwarded_objects(false);

  if (ShenandoahVerify) {
    heap->verifier()->verify_after_updaterefs();
  }

  if (VerifyAfterGC) {
    Universe::verify();
  }

  heap->rebuild_free_set(true /*concurrent*/);
}

void ShenandoahConcurrentGC::op_final_roots() {
  ShenandoahHeap::heap()->set_concurrent_weak_root_in_progress(false);
}

void ShenandoahConcurrentGC::op_cleanup_complete() {
  ShenandoahHeap::heap()->free_set()->recycle_trash();
}

bool ShenandoahConcurrentGC::check_cancellation_and_abort(ShenandoahDegenPoint point) {
  if (ShenandoahHeap::heap()->cancelled_gc()) {
    _degen_point = point;
    return true;
  }
  return false;
}

void ShenandoahConcurrentGC::init_mark_event_message(char* buf, size_t len) const {
  ShenandoahHeap* const heap = ShenandoahHeap::heap();
  assert(!heap->has_forwarded_objects(), "Should not have forwarded objects here");
  if (heap->unload_classes()) {
    jio_snprintf(buf, len, "Pause Init Mark (%s) (unload classes)", _generation->name());
  } else {
    jio_snprintf(buf, len, "Pause Init Mark (%s)", _generation->name());
  }
}

void ShenandoahConcurrentGC::final_mark_event_message(char* buf, size_t len) const {
  ShenandoahHeap* const heap = ShenandoahHeap::heap();
  assert(!heap->has_forwarded_objects() || heap->is_concurrent_old_mark_in_progress(),
         "Should not have forwarded objects during final mark (unless old gen concurrent mark is running)");
  if (heap->unload_classes()) {
    jio_snprintf(buf, len, "Pause Final Mark (%s) (unload classes)", _generation->name());
  } else {
    jio_snprintf(buf, len, "Pause Final Mark (%s)", _generation->name());
  }
}

void ShenandoahConcurrentGC::conc_mark_event_message(char* buf, size_t len) const {
  ShenandoahHeap* const heap = ShenandoahHeap::heap();
  assert(!heap->has_forwarded_objects() || heap->is_concurrent_old_mark_in_progress(),
         "Should not have forwarded objects concurrent mark (unless old gen concurrent mark is running");
  if (heap->unload_classes()) {
    jio_snprintf(buf, len, "Concurrent marking (%s) (unload classes)", _generation->name());
  } else {
    jio_snprintf(buf, len, "Concurrent marking (%s)", _generation->name());
  }
}<|MERGE_RESOLUTION|>--- conflicted
+++ resolved
@@ -49,41 +49,35 @@
 #include "runtime/vmThread.hpp"
 #include "utilities/events.hpp"
 
-<<<<<<< HEAD
+// Breakpoint support
+class ShenandoahBreakpointGCScope : public StackObj {
+public:
+  ShenandoahBreakpointGCScope() {
+    ShenandoahBreakpoint::at_before_gc();
+  }
+
+  ~ShenandoahBreakpointGCScope() {
+    ShenandoahBreakpoint::at_after_gc();
+  }
+};
+
+class ShenandoahBreakpointMarkScope : public StackObj {
+public:
+  ShenandoahBreakpointMarkScope() {
+    ShenandoahBreakpoint::at_after_marking_started();
+  }
+
+  ~ShenandoahBreakpointMarkScope() {
+    ShenandoahBreakpoint::at_before_marking_completed();
+  }
+};
+
 ShenandoahConcurrentGC::ShenandoahConcurrentGC(ShenandoahGeneration* generation, bool do_old_gc_bootstrap) :
   _mark(generation),
   _degen_point(ShenandoahDegenPoint::_degenerated_unset),
   _mixed_evac (false),
   _do_old_gc_bootstrap(do_old_gc_bootstrap),
   _generation(generation) {
-=======
-// Breakpoint support
-class ShenandoahBreakpointGCScope : public StackObj {
-public:
-  ShenandoahBreakpointGCScope() {
-    ShenandoahBreakpoint::at_before_gc();
-  }
-
-  ~ShenandoahBreakpointGCScope() {
-    ShenandoahBreakpoint::at_after_gc();
-  }
-};
-
-class ShenandoahBreakpointMarkScope : public StackObj {
-public:
-  ShenandoahBreakpointMarkScope() {
-    ShenandoahBreakpoint::at_after_marking_started();
-  }
-
-  ~ShenandoahBreakpointMarkScope() {
-    ShenandoahBreakpoint::at_before_marking_completed();
-  }
-};
-
-ShenandoahConcurrentGC::ShenandoahConcurrentGC() :
-  _mark(),
-  _degen_point(ShenandoahDegenPoint::_degenerated_unset) {
->>>>>>> df05b4d1
 }
 
 ShenandoahGC::ShenandoahDegenPoint ShenandoahConcurrentGC::degen_point() const {
@@ -103,22 +97,17 @@
   // Start initial mark under STW
   vmop_entry_init_mark();
 
-<<<<<<< HEAD
-  // Concurrent remembered set scanning
-  if (_generation->generation_mode() == YOUNG) {
-    _generation->scan_remembered_set();
-  }
-
-  // Concurrent mark roots
-  entry_mark_roots();
-  if (check_cancellation_and_abort(ShenandoahDegenPoint::_degenerated_outside_cycle)) return false;
-=======
   {
     ShenandoahBreakpointMarkScope breakpoint_mark_scope;
+
+    // Concurrent remembered set scanning
+    if (_generation->generation_mode() == YOUNG) {
+      _generation->scan_remembered_set();
+    }
+
     // Concurrent mark roots
     entry_mark_roots();
     if (check_cancellation_and_abort(ShenandoahDegenPoint::_degenerated_outside_cycle)) return false;
->>>>>>> df05b4d1
 
     // Continue concurrent mark
     entry_mark();
@@ -692,12 +681,8 @@
   assert(heap->is_concurrent_weak_root_in_progress(), "Only during this phase");
   // Concurrent weak refs processing
   ShenandoahGCWorkerPhase worker_phase(ShenandoahPhaseTimings::conc_weak_refs);
-<<<<<<< HEAD
+  ShenandoahBreakpoint::at_after_reference_processing_started();
   _generation->ref_processor()->process_references(ShenandoahPhaseTimings::conc_weak_refs, heap->workers(), true /* concurrent */);
-=======
-  ShenandoahBreakpoint::at_after_reference_processing_started();
-  heap->ref_processor()->process_references(ShenandoahPhaseTimings::conc_weak_refs, heap->workers(), true /* concurrent */);
->>>>>>> df05b4d1
 }
 
 class ShenandoahEvacUpdateCleanupOopStorageRootsClosure : public BasicOopIterateClosure {
@@ -724,7 +709,6 @@
   const oop obj = RawAccess<>::oop_load(p);
   if (!CompressedOops::is_null(obj)) {
     if (!_mark_context->is_marked(obj)) {
-<<<<<<< HEAD
       if (_heap->is_in_active_generation(obj)) {
         // TODO: This worries me. Here we are asserting that an unmarked from-space object is 'correct'.
         // Normally, I would call this a bogus assert, but there seems to be a legitimate use-case for
@@ -732,12 +716,8 @@
         // been "filled". We've made no effort to prevent old generation classes being unloaded by young
         // gen (and vice-versa).
         shenandoah_assert_correct(p, obj);
-        Atomic::cmpxchg(p, obj, oop(NULL));
-      }
-=======
-      shenandoah_assert_correct(p, obj);
-      ShenandoahHeap::atomic_clear_oop(p, obj);
->>>>>>> df05b4d1
+        ShenandoahHeap::atomic_clear_oop(p, obj);
+      }
     } else if (_evac_in_progress && _heap->in_collection_set(obj)) {
       oop resolved = ShenandoahBarrierSet::resolve_forwarded_not_null(obj);
       if (resolved == obj) {
