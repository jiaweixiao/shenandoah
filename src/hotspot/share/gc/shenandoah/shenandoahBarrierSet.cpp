--- conflicted
+++ resolved
@@ -147,9 +147,7 @@
   if (_heap->has_forwarded_objects() || (ShenandoahIUBarrier && _heap->is_concurrent_mark_in_progress())) {
     clone_barrier(src);
   }
-<<<<<<< HEAD
 }
-
 void ShenandoahBarrierSet::write_ref_array(HeapWord* start, size_t count) {
   if (!_heap->mode()->is_generational()) {
     return;
@@ -169,6 +167,3 @@
          "Expected heap word alignment of start and end");
   card_table()->dirty_MemRegion(MemRegion(aligned_start, aligned_end));
 }
-=======
-}
->>>>>>> bd2744dd
