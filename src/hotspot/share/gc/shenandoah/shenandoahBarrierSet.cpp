--- conflicted
+++ resolved
@@ -126,7 +126,6 @@
       gclab->retire();
     }
 
-<<<<<<< HEAD
     PLAB* plab = ShenandoahThreadLocalData::plab(thread);
     // CAUTION: retire_plab may register the remnant filler object with the remembered set scanner without a lock.
     // This is safe iff it is assured that each PLAB is a whole-number multiple of card-mark memory size and each
@@ -135,10 +134,7 @@
       _heap->retire_plab(plab);
     }
 
-    // SATB protocol requires to keep alive reacheable oops from roots at the beginning of GC
-=======
     // SATB protocol requires to keep alive reachable oops from roots at the beginning of GC
->>>>>>> dc74ea21
     if (ShenandoahStackWatermarkBarrier) {
       if (_heap->is_concurrent_mark_in_progress()) {
         ShenandoahKeepAliveClosure oops;
