/*
 * Copyright (c) 2018, 2023, Oracle and/or its affiliates. All rights reserved.
 * Copyright (c) 2020, Red Hat, Inc. and/or its affiliates.
 * DO NOT ALTER OR REMOVE COPYRIGHT NOTICES OR THIS FILE HEADER.
 *
 * This code is free software; you can redistribute it and/or modify it
 * under the terms of the GNU General Public License version 2 only, as
 * published by the Free Software Foundation.
 *
 * This code is distributed in the hope that it will be useful, but WITHOUT
 * ANY WARRANTY; without even the implied warranty of MERCHANTABILITY or
 * FITNESS FOR A PARTICULAR PURPOSE.  See the GNU General Public License
 * version 2 for more details (a copy is included in the LICENSE file that
 * accompanied this code).
 *
 * You should have received a copy of the GNU General Public License version
 * 2 along with this work; if not, write to the Free Software Foundation,
 * Inc., 51 Franklin St, Fifth Floor, Boston, MA 02110-1301 USA.
 *
 * Please contact Oracle, 500 Oracle Parkway, Redwood Shores, CA 94065 USA
 * or visit www.oracle.com if you need additional information or have any
 * questions.
 *
 */

#include "precompiled.hpp"
#include "gc/shenandoah/shenandoahMarkBitMap.inline.hpp"
#include "gc/shenandoah/shenandoahHeap.inline.hpp"
#include "utilities/globalDefinitions.hpp"

ShenandoahMarkBitMap::ShenandoahMarkBitMap(MemRegion heap, MemRegion storage) :
  _shift(LogMinObjAlignment),
  _covered(heap),
  _map((BitMap::bm_word_t*) storage.start()),
  _size((heap.word_size() * 2) >> _shift) {
}

size_t ShenandoahMarkBitMap::compute_size(size_t heap_size) {
  return ReservedSpace::allocation_align_size_up(heap_size / mark_distance());
}

size_t ShenandoahMarkBitMap::mark_distance() {
  return MinObjAlignmentInBytes * BitsPerByte / 2;
}

bool ShenandoahMarkBitMap::is_bitmap_clear_range(const HeapWord* start, const HeapWord* end) const {
  // Similar to get_next_marked_addr(), without assertion.
  // Round addr up to a possible object boundary to be safe.
  if (start == end) {
    return true;
  }
  size_t const addr_offset = address_to_index(align_up(start, HeapWordSize << LogMinObjAlignment));
  size_t const limit_offset = address_to_index(end);
  size_t const next_offset = get_next_one_offset(addr_offset, limit_offset);
  HeapWord* result = index_to_address(next_offset);
  return (result == end);
}


HeapWord* ShenandoahMarkBitMap::get_next_marked_addr(const HeapWord* addr,
                                                     const HeapWord* limit) const {
<<<<<<< HEAD
#ifdef ASSERT
  ShenandoahHeap* heap = ShenandoahHeap::heap();
  ShenandoahHeapRegion* r = heap->heap_region_containing(addr);
  ShenandoahMarkingContext* ctx = heap->marking_context();
  HeapWord* tams = ctx->top_at_mark_start(r);
  assert(limit != NULL, "limit must not be NULL");
  assert(limit <= r->top(), "limit must be less than top");
  assert(addr <= tams, "addr must be less than TAMS");
#endif

=======
  assert(limit != nullptr, "limit must not be null");
>>>>>>> 861e3020
  // Round addr up to a possible object boundary to be safe.
  size_t const addr_offset = address_to_index(align_up(addr, HeapWordSize << LogMinObjAlignment));
  size_t const limit_offset = address_to_index(limit);
  size_t const nextOffset = get_next_one_offset(addr_offset, limit_offset);
  HeapWord* result = index_to_address(nextOffset);
  return result;
}

void ShenandoahMarkBitMap::clear_range_within_word(idx_t beg, idx_t end) {
  // With a valid range (beg <= end), this test ensures that end != 0, as
  // required by inverted_bit_mask_for_range.  Also avoids an unnecessary write.
  if (beg != end) {
    bm_word_t mask = inverted_bit_mask_for_range(beg, end);
    *word_addr(beg) &= mask;
  }
}

void ShenandoahMarkBitMap::clear_range(idx_t beg, idx_t end) {
  verify_range(beg, end);

  idx_t beg_full_word = to_words_align_up(beg);
  idx_t end_full_word = to_words_align_down(end);

  if (beg_full_word < end_full_word) {
    // The range includes at least one full word.
    clear_range_within_word(beg, bit_index(beg_full_word));
    clear_range_of_words(beg_full_word, end_full_word);
    clear_range_within_word(bit_index(end_full_word), end);
  } else {
    // The range spans at most 2 partial words.
    idx_t boundary = MIN2(bit_index(beg_full_word), end);
    clear_range_within_word(beg, boundary);
    clear_range_within_word(boundary, end);
  }
}

bool ShenandoahMarkBitMap::is_small_range_of_words(idx_t beg_full_word, idx_t end_full_word) {
  // There is little point to call large version on small ranges.
  // Need to check carefully, keeping potential idx_t over/underflow in mind,
  // because beg_full_word > end_full_word can occur when beg and end are in
  // the same word.
  // The threshold should be at least one word.
  STATIC_ASSERT(small_range_words >= 1);
  return beg_full_word + small_range_words >= end_full_word;
}


void ShenandoahMarkBitMap::clear_large_range(idx_t beg, idx_t end) {
  verify_range(beg, end);

  idx_t beg_full_word = to_words_align_up(beg);
  idx_t end_full_word = to_words_align_down(end);

  if (is_small_range_of_words(beg_full_word, end_full_word)) {
    clear_range(beg, end);
    return;
  }

  // The range includes at least one full word.
  clear_range_within_word(beg, bit_index(beg_full_word));
  clear_large_range_of_words(beg_full_word, end_full_word);
  clear_range_within_word(bit_index(end_full_word), end);
}

void ShenandoahMarkBitMap::clear_range_large(MemRegion mr) {
  MemRegion intersection = mr.intersection(_covered);
  assert(!intersection.is_empty(),
         "Given range from " PTR_FORMAT " to " PTR_FORMAT " is completely outside the heap",
          p2i(mr.start()), p2i(mr.end()));
  // convert address range into offset range
  size_t beg = address_to_index(intersection.start());
  size_t end = address_to_index(intersection.end());
  clear_large_range(beg, end);
}

#ifdef ASSERT
void ShenandoahMarkBitMap::check_mark(HeapWord* addr) const {
  assert(ShenandoahHeap::heap()->is_in(addr),
         "Trying to access bitmap " PTR_FORMAT " for address " PTR_FORMAT " not in the heap.",
         p2i(this), p2i(addr));
}

void ShenandoahMarkBitMap::verify_index(idx_t bit) const {
  assert(bit < _size,
         "BitMap index out of bounds: " SIZE_FORMAT " >= " SIZE_FORMAT,
         bit, _size);
}

void ShenandoahMarkBitMap::verify_limit(idx_t bit) const {
  assert(bit <= _size,
         "BitMap limit out of bounds: " SIZE_FORMAT " > " SIZE_FORMAT,
         bit, _size);
}

void ShenandoahMarkBitMap::verify_range(idx_t beg, idx_t end) const {
  assert(beg <= end,
         "BitMap range error: " SIZE_FORMAT " > " SIZE_FORMAT, beg, end);
  verify_limit(end);
}
#endif<|MERGE_RESOLUTION|>--- conflicted
+++ resolved
@@ -59,26 +59,21 @@
 
 HeapWord* ShenandoahMarkBitMap::get_next_marked_addr(const HeapWord* addr,
                                                      const HeapWord* limit) const {
-<<<<<<< HEAD
 #ifdef ASSERT
   ShenandoahHeap* heap = ShenandoahHeap::heap();
   ShenandoahHeapRegion* r = heap->heap_region_containing(addr);
   ShenandoahMarkingContext* ctx = heap->marking_context();
   HeapWord* tams = ctx->top_at_mark_start(r);
-  assert(limit != NULL, "limit must not be NULL");
+  assert(limit != nullptr, "limit must not be null");
   assert(limit <= r->top(), "limit must be less than top");
   assert(addr <= tams, "addr must be less than TAMS");
 #endif
 
-=======
-  assert(limit != nullptr, "limit must not be null");
->>>>>>> 861e3020
   // Round addr up to a possible object boundary to be safe.
   size_t const addr_offset = address_to_index(align_up(addr, HeapWordSize << LogMinObjAlignment));
   size_t const limit_offset = address_to_index(limit);
   size_t const nextOffset = get_next_one_offset(addr_offset, limit_offset);
-  HeapWord* result = index_to_address(nextOffset);
-  return result;
+  return index_to_address(nextOffset);
 }
 
 void ShenandoahMarkBitMap::clear_range_within_word(idx_t beg, idx_t end) {
