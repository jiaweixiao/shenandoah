--- conflicted
+++ resolved
@@ -406,7 +406,7 @@
     default:
       ShouldNotReachHere();
   }
-<<<<<<< HEAD
+
   switch (_affiliation) {
     case ShenandoahRegionAffiliation::FREE:
       st->print("|F");
@@ -420,13 +420,10 @@
     default:
       ShouldNotReachHere();
   }
-  st->print("|BTE " INTPTR_FORMAT_W(12) ", " INTPTR_FORMAT_W(12) ", " INTPTR_FORMAT_W(12),
-=======
 
 #define SHR_PTR_FORMAT "%12" PRIxPTR
 
   st->print("|BTE " SHR_PTR_FORMAT  ", " SHR_PTR_FORMAT ", " SHR_PTR_FORMAT,
->>>>>>> 0ec18382
             p2i(bottom()), p2i(top()), p2i(end()));
   st->print("|TAMS " SHR_PTR_FORMAT,
             p2i(ShenandoahHeap::heap()->marking_context()->top_at_mark_start(const_cast<ShenandoahHeapRegion*>(this))));
