--- conflicted
+++ resolved
@@ -244,12 +244,8 @@
                              bool recordGCEndTime,
                              bool countCollection,
                              GCCause::Cause cause,
-<<<<<<< HEAD
-                             bool allMemoryPoolsAffected, const char* notificationMessage) {
-=======
                              bool allMemoryPoolsAffected,
                              const char* message) {
->>>>>>> 6d4782bc
   if (recordAccumulatedGCTime) {
     _accumulated_timer.stop();
   }
@@ -299,10 +295,6 @@
     }
 
     if (is_notification_enabled()) {
-<<<<<<< HEAD
-      const char* message = notificationMessage != nullptr ? notificationMessage : _gc_end_message;
-=======
->>>>>>> 6d4782bc
       GCNotifier::pushNotification(this, message, GCCause::to_string(cause));
     }
   }
