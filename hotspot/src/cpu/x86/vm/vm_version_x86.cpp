/*
 * Copyright (c) 1997, 2016, Oracle and/or its affiliates. All rights reserved.
 * DO NOT ALTER OR REMOVE COPYRIGHT NOTICES OR THIS FILE HEADER.
 *
 * This code is free software; you can redistribute it and/or modify it
 * under the terms of the GNU General Public License version 2 only, as
 * published by the Free Software Foundation.
 *
 * This code is distributed in the hope that it will be useful, but WITHOUT
 * ANY WARRANTY; without even the implied warranty of MERCHANTABILITY or
 * FITNESS FOR A PARTICULAR PURPOSE.  See the GNU General Public License
 * version 2 for more details (a copy is included in the LICENSE file that
 * accompanied this code).
 *
 * You should have received a copy of the GNU General Public License version
 * 2 along with this work; if not, write to the Free Software Foundation,
 * Inc., 51 Franklin St, Fifth Floor, Boston, MA 02110-1301 USA.
 *
 * Please contact Oracle, 500 Oracle Parkway, Redwood Shores, CA 94065 USA
 * or visit www.oracle.com if you need additional information or have any
 * questions.
 *
 */

#include "precompiled.hpp"
#include "asm/macroAssembler.hpp"
#include "asm/macroAssembler.inline.hpp"
#include "logging/log.hpp"
#include "memory/resourceArea.hpp"
#include "runtime/java.hpp"
#include "runtime/os.hpp"
#include "runtime/stubCodeGenerator.hpp"
#include "vm_version_x86.hpp"


int VM_Version::_cpu;
int VM_Version::_model;
int VM_Version::_stepping;
VM_Version::CpuidInfo VM_Version::_cpuid_info = { 0, };

// Address of instruction which causes SEGV
address VM_Version::_cpuinfo_segv_addr = 0;
// Address of instruction after the one which causes SEGV
address VM_Version::_cpuinfo_cont_addr = 0;

static BufferBlob* stub_blob;
static const int stub_size = 1000;

extern "C" {
  typedef void (*get_cpu_info_stub_t)(void*);
}
static get_cpu_info_stub_t get_cpu_info_stub = NULL;


class VM_Version_StubGenerator: public StubCodeGenerator {
 public:

  VM_Version_StubGenerator(CodeBuffer *c) : StubCodeGenerator(c) {}

  address generate_get_cpu_info() {
    // Flags to test CPU type.
    const uint32_t HS_EFL_AC = 0x40000;
    const uint32_t HS_EFL_ID = 0x200000;
    // Values for when we don't have a CPUID instruction.
    const int      CPU_FAMILY_SHIFT = 8;
    const uint32_t CPU_FAMILY_386 = (3 << CPU_FAMILY_SHIFT);
    const uint32_t CPU_FAMILY_486 = (4 << CPU_FAMILY_SHIFT);
    bool use_evex = FLAG_IS_DEFAULT(UseAVX) || (UseAVX > 2);

    Label detect_486, cpu486, detect_586, std_cpuid1, std_cpuid4;
    Label sef_cpuid, ext_cpuid, ext_cpuid1, ext_cpuid5, ext_cpuid7, done, wrapup;
    Label legacy_setup, save_restore_except, legacy_save_restore, start_simd_check;

    StubCodeMark mark(this, "VM_Version", "get_cpu_info_stub");
#   define __ _masm->

    address start = __ pc();

    //
    // void get_cpu_info(VM_Version::CpuidInfo* cpuid_info);
    //
    // LP64: rcx and rdx are first and second argument registers on windows

    __ push(rbp);
#ifdef _LP64
    __ mov(rbp, c_rarg0); // cpuid_info address
#else
    __ movptr(rbp, Address(rsp, 8)); // cpuid_info address
#endif
    __ push(rbx);
    __ push(rsi);
    __ pushf();          // preserve rbx, and flags
    __ pop(rax);
    __ push(rax);
    __ mov(rcx, rax);
    //
    // if we are unable to change the AC flag, we have a 386
    //
    __ xorl(rax, HS_EFL_AC);
    __ push(rax);
    __ popf();
    __ pushf();
    __ pop(rax);
    __ cmpptr(rax, rcx);
    __ jccb(Assembler::notEqual, detect_486);

    __ movl(rax, CPU_FAMILY_386);
    __ movl(Address(rbp, in_bytes(VM_Version::std_cpuid1_offset())), rax);
    __ jmp(done);

    //
    // If we are unable to change the ID flag, we have a 486 which does
    // not support the "cpuid" instruction.
    //
    __ bind(detect_486);
    __ mov(rax, rcx);
    __ xorl(rax, HS_EFL_ID);
    __ push(rax);
    __ popf();
    __ pushf();
    __ pop(rax);
    __ cmpptr(rcx, rax);
    __ jccb(Assembler::notEqual, detect_586);

    __ bind(cpu486);
    __ movl(rax, CPU_FAMILY_486);
    __ movl(Address(rbp, in_bytes(VM_Version::std_cpuid1_offset())), rax);
    __ jmp(done);

    //
    // At this point, we have a chip which supports the "cpuid" instruction
    //
    __ bind(detect_586);
    __ xorl(rax, rax);
    __ cpuid();
    __ orl(rax, rax);
    __ jcc(Assembler::equal, cpu486);   // if cpuid doesn't support an input
                                        // value of at least 1, we give up and
                                        // assume a 486
    __ lea(rsi, Address(rbp, in_bytes(VM_Version::std_cpuid0_offset())));
    __ movl(Address(rsi, 0), rax);
    __ movl(Address(rsi, 4), rbx);
    __ movl(Address(rsi, 8), rcx);
    __ movl(Address(rsi,12), rdx);

    __ cmpl(rax, 0xa);                  // Is cpuid(0xB) supported?
    __ jccb(Assembler::belowEqual, std_cpuid4);

    //
    // cpuid(0xB) Processor Topology
    //
    __ movl(rax, 0xb);
    __ xorl(rcx, rcx);   // Threads level
    __ cpuid();

    __ lea(rsi, Address(rbp, in_bytes(VM_Version::tpl_cpuidB0_offset())));
    __ movl(Address(rsi, 0), rax);
    __ movl(Address(rsi, 4), rbx);
    __ movl(Address(rsi, 8), rcx);
    __ movl(Address(rsi,12), rdx);

    __ movl(rax, 0xb);
    __ movl(rcx, 1);     // Cores level
    __ cpuid();
    __ push(rax);
    __ andl(rax, 0x1f);  // Determine if valid topology level
    __ orl(rax, rbx);    // eax[4:0] | ebx[0:15] == 0 indicates invalid level
    __ andl(rax, 0xffff);
    __ pop(rax);
    __ jccb(Assembler::equal, std_cpuid4);

    __ lea(rsi, Address(rbp, in_bytes(VM_Version::tpl_cpuidB1_offset())));
    __ movl(Address(rsi, 0), rax);
    __ movl(Address(rsi, 4), rbx);
    __ movl(Address(rsi, 8), rcx);
    __ movl(Address(rsi,12), rdx);

    __ movl(rax, 0xb);
    __ movl(rcx, 2);     // Packages level
    __ cpuid();
    __ push(rax);
    __ andl(rax, 0x1f);  // Determine if valid topology level
    __ orl(rax, rbx);    // eax[4:0] | ebx[0:15] == 0 indicates invalid level
    __ andl(rax, 0xffff);
    __ pop(rax);
    __ jccb(Assembler::equal, std_cpuid4);

    __ lea(rsi, Address(rbp, in_bytes(VM_Version::tpl_cpuidB2_offset())));
    __ movl(Address(rsi, 0), rax);
    __ movl(Address(rsi, 4), rbx);
    __ movl(Address(rsi, 8), rcx);
    __ movl(Address(rsi,12), rdx);

    //
    // cpuid(0x4) Deterministic cache params
    //
    __ bind(std_cpuid4);
    __ movl(rax, 4);
    __ cmpl(rax, Address(rbp, in_bytes(VM_Version::std_cpuid0_offset()))); // Is cpuid(0x4) supported?
    __ jccb(Assembler::greater, std_cpuid1);

    __ xorl(rcx, rcx);   // L1 cache
    __ cpuid();
    __ push(rax);
    __ andl(rax, 0x1f);  // Determine if valid cache parameters used
    __ orl(rax, rax);    // eax[4:0] == 0 indicates invalid cache
    __ pop(rax);
    __ jccb(Assembler::equal, std_cpuid1);

    __ lea(rsi, Address(rbp, in_bytes(VM_Version::dcp_cpuid4_offset())));
    __ movl(Address(rsi, 0), rax);
    __ movl(Address(rsi, 4), rbx);
    __ movl(Address(rsi, 8), rcx);
    __ movl(Address(rsi,12), rdx);

    //
    // Standard cpuid(0x1)
    //
    __ bind(std_cpuid1);
    __ movl(rax, 1);
    __ cpuid();
    __ lea(rsi, Address(rbp, in_bytes(VM_Version::std_cpuid1_offset())));
    __ movl(Address(rsi, 0), rax);
    __ movl(Address(rsi, 4), rbx);
    __ movl(Address(rsi, 8), rcx);
    __ movl(Address(rsi,12), rdx);

    //
    // Check if OS has enabled XGETBV instruction to access XCR0
    // (OSXSAVE feature flag) and CPU supports AVX
    //
    __ andl(rcx, 0x18000000); // cpuid1 bits osxsave | avx
    __ cmpl(rcx, 0x18000000);
    __ jccb(Assembler::notEqual, sef_cpuid); // jump if AVX is not supported

    //
    // XCR0, XFEATURE_ENABLED_MASK register
    //
    __ xorl(rcx, rcx);   // zero for XCR0 register
    __ xgetbv();
    __ lea(rsi, Address(rbp, in_bytes(VM_Version::xem_xcr0_offset())));
    __ movl(Address(rsi, 0), rax);
    __ movl(Address(rsi, 4), rdx);

    //
    // cpuid(0x7) Structured Extended Features
    //
    __ bind(sef_cpuid);
    __ movl(rax, 7);
    __ cmpl(rax, Address(rbp, in_bytes(VM_Version::std_cpuid0_offset()))); // Is cpuid(0x7) supported?
    __ jccb(Assembler::greater, ext_cpuid);

    __ xorl(rcx, rcx);
    __ cpuid();
    __ lea(rsi, Address(rbp, in_bytes(VM_Version::sef_cpuid7_offset())));
    __ movl(Address(rsi, 0), rax);
    __ movl(Address(rsi, 4), rbx);

    //
    // Extended cpuid(0x80000000)
    //
    __ bind(ext_cpuid);
    __ movl(rax, 0x80000000);
    __ cpuid();
    __ cmpl(rax, 0x80000000);     // Is cpuid(0x80000001) supported?
    __ jcc(Assembler::belowEqual, done);
    __ cmpl(rax, 0x80000004);     // Is cpuid(0x80000005) supported?
    __ jccb(Assembler::belowEqual, ext_cpuid1);
    __ cmpl(rax, 0x80000006);     // Is cpuid(0x80000007) supported?
    __ jccb(Assembler::belowEqual, ext_cpuid5);
    __ cmpl(rax, 0x80000007);     // Is cpuid(0x80000008) supported?
    __ jccb(Assembler::belowEqual, ext_cpuid7);
    //
    // Extended cpuid(0x80000008)
    //
    __ movl(rax, 0x80000008);
    __ cpuid();
    __ lea(rsi, Address(rbp, in_bytes(VM_Version::ext_cpuid8_offset())));
    __ movl(Address(rsi, 0), rax);
    __ movl(Address(rsi, 4), rbx);
    __ movl(Address(rsi, 8), rcx);
    __ movl(Address(rsi,12), rdx);

    //
    // Extended cpuid(0x80000007)
    //
    __ bind(ext_cpuid7);
    __ movl(rax, 0x80000007);
    __ cpuid();
    __ lea(rsi, Address(rbp, in_bytes(VM_Version::ext_cpuid7_offset())));
    __ movl(Address(rsi, 0), rax);
    __ movl(Address(rsi, 4), rbx);
    __ movl(Address(rsi, 8), rcx);
    __ movl(Address(rsi,12), rdx);

    //
    // Extended cpuid(0x80000005)
    //
    __ bind(ext_cpuid5);
    __ movl(rax, 0x80000005);
    __ cpuid();
    __ lea(rsi, Address(rbp, in_bytes(VM_Version::ext_cpuid5_offset())));
    __ movl(Address(rsi, 0), rax);
    __ movl(Address(rsi, 4), rbx);
    __ movl(Address(rsi, 8), rcx);
    __ movl(Address(rsi,12), rdx);

    //
    // Extended cpuid(0x80000001)
    //
    __ bind(ext_cpuid1);
    __ movl(rax, 0x80000001);
    __ cpuid();
    __ lea(rsi, Address(rbp, in_bytes(VM_Version::ext_cpuid1_offset())));
    __ movl(Address(rsi, 0), rax);
    __ movl(Address(rsi, 4), rbx);
    __ movl(Address(rsi, 8), rcx);
    __ movl(Address(rsi,12), rdx);

    //
    // Check if OS has enabled XGETBV instruction to access XCR0
    // (OSXSAVE feature flag) and CPU supports AVX
    //
    __ lea(rsi, Address(rbp, in_bytes(VM_Version::std_cpuid1_offset())));
    __ movl(rcx, 0x18000000); // cpuid1 bits osxsave | avx
    __ andl(rcx, Address(rsi, 8)); // cpuid1 bits osxsave | avx
    __ cmpl(rcx, 0x18000000);
    __ jccb(Assembler::notEqual, done); // jump if AVX is not supported

    __ movl(rax, 0x6);
    __ andl(rax, Address(rbp, in_bytes(VM_Version::xem_xcr0_offset()))); // xcr0 bits sse | ymm
    __ cmpl(rax, 0x6);
    __ jccb(Assembler::equal, start_simd_check); // return if AVX is not supported

    // we need to bridge farther than imm8, so we use this island as a thunk
    __ bind(done);
    __ jmp(wrapup);

    __ bind(start_simd_check);
    //
    // Some OSs have a bug when upper 128/256bits of YMM/ZMM
    // registers are not restored after a signal processing.
    // Generate SEGV here (reference through NULL)
    // and check upper YMM/ZMM bits after it.
    //
    intx saved_useavx = UseAVX;
    intx saved_usesse = UseSSE;
    // check _cpuid_info.sef_cpuid7_ebx.bits.avx512f
    __ lea(rsi, Address(rbp, in_bytes(VM_Version::sef_cpuid7_offset())));
    __ movl(rax, 0x10000);
    __ andl(rax, Address(rsi, 4)); // xcr0 bits sse | ymm
    __ cmpl(rax, 0x10000);
    __ jccb(Assembler::notEqual, legacy_setup); // jump if EVEX is not supported
    // check _cpuid_info.xem_xcr0_eax.bits.opmask
    // check _cpuid_info.xem_xcr0_eax.bits.zmm512
    // check _cpuid_info.xem_xcr0_eax.bits.zmm32
    __ movl(rax, 0xE0);
    __ andl(rax, Address(rbp, in_bytes(VM_Version::xem_xcr0_offset()))); // xcr0 bits sse | ymm
    __ cmpl(rax, 0xE0);
    __ jccb(Assembler::notEqual, legacy_setup); // jump if EVEX is not supported

<<<<<<< HEAD
    // EVEX setup: run in lowest evex mode
    VM_Version::set_evex_cpuFeatures(); // Enable temporary to pass asserts
    UseAVX = 3;
    UseSSE = 2;
#ifdef _WINDOWS
    // xmm5-xmm15 are not preserved by caller on windows
    // https://msdn.microsoft.com/en-us/library/9z1stfyw.aspx
    __ subptr(rsp, 64);
    __ evmovdqul(Address(rsp, 0), xmm7, Assembler::AVX_512bit);
#ifdef _LP64
    __ subptr(rsp, 64);
    __ evmovdqul(Address(rsp, 0), xmm8, Assembler::AVX_512bit);
    __ subptr(rsp, 64);
    __ evmovdqul(Address(rsp, 0), xmm31, Assembler::AVX_512bit);
#endif // _LP64
#endif // _WINDOWS

    // load value into all 64 bytes of zmm7 register
    __ movl(rcx, VM_Version::ymm_test_value());
    __ movdl(xmm0, rcx);
    __ movl(rcx, 0xffff);
    __ kmovwl(k1, rcx);
    __ evpbroadcastd(xmm0, xmm0, Assembler::AVX_512bit);
    __ evmovdqul(xmm7, xmm0, Assembler::AVX_512bit);
=======
    // If UseAVX is unitialized or is set by the user to include EVEX
    if (use_evex) {
      // EVEX setup: run in lowest evex mode
      VM_Version::set_evex_cpuFeatures(); // Enable temporary to pass asserts
      UseAVX = 3;
      UseSSE = 2;
#ifdef _WINDOWS
      // xmm5-xmm15 are not preserved by caller on windows
      // https://msdn.microsoft.com/en-us/library/9z1stfyw.aspx
      __ subptr(rsp, 64);
      __ evmovdqul(Address(rsp, 0), xmm7, Assembler::AVX_512bit);
>>>>>>> bdf15eb4
#ifdef _LP64
      __ subptr(rsp, 64);
      __ evmovdqul(Address(rsp, 0), xmm8, Assembler::AVX_512bit);
      __ subptr(rsp, 64);
      __ evmovdqul(Address(rsp, 0), xmm31, Assembler::AVX_512bit);
#endif // _LP64
#endif // _WINDOWS

      // load value into all 64 bytes of zmm7 register
      __ movl(rcx, VM_Version::ymm_test_value());
      __ movdl(xmm0, rcx);
      __ movl(rcx, 0xffff);
      __ kmovwl(k1, rcx);
      __ evpbroadcastd(xmm0, xmm0, Assembler::AVX_512bit);
      __ evmovdqul(xmm7, xmm0, Assembler::AVX_512bit);
#ifdef _LP64
      __ evmovdqul(xmm8, xmm0, Assembler::AVX_512bit);
      __ evmovdqul(xmm31, xmm0, Assembler::AVX_512bit);
#endif
      VM_Version::clean_cpuFeatures();
      __ jmp(save_restore_except);
    }

    __ bind(legacy_setup);
    // AVX setup
    VM_Version::set_avx_cpuFeatures(); // Enable temporary to pass asserts
    UseAVX = 1;
    UseSSE = 2;
#ifdef _WINDOWS
    __ subptr(rsp, 32);
    __ vmovdqu(Address(rsp, 0), xmm7);
#ifdef _LP64
    __ subptr(rsp, 32);
    __ vmovdqu(Address(rsp, 0), xmm8);
    __ subptr(rsp, 32);
    __ vmovdqu(Address(rsp, 0), xmm15);
#endif // _LP64
#endif // _WINDOWS

    // load value into all 32 bytes of ymm7 register
    __ movl(rcx, VM_Version::ymm_test_value());

    __ movdl(xmm0, rcx);
    __ pshufd(xmm0, xmm0, 0x00);
    __ vinsertf128_high(xmm0, xmm0);
    __ vmovdqu(xmm7, xmm0);
#ifdef _LP64
    __ vmovdqu(xmm8, xmm0);
    __ vmovdqu(xmm15, xmm0);
#endif
    VM_Version::clean_cpuFeatures();

    __ bind(save_restore_except);
    __ xorl(rsi, rsi);
    VM_Version::set_cpuinfo_segv_addr(__ pc());
    // Generate SEGV
    __ movl(rax, Address(rsi, 0));

    VM_Version::set_cpuinfo_cont_addr(__ pc());
    // Returns here after signal. Save xmm0 to check it later.

    // check _cpuid_info.sef_cpuid7_ebx.bits.avx512f
    __ lea(rsi, Address(rbp, in_bytes(VM_Version::sef_cpuid7_offset())));
    __ movl(rax, 0x10000);
    __ andl(rax, Address(rsi, 4));
    __ cmpl(rax, 0x10000);
    __ jccb(Assembler::notEqual, legacy_save_restore);
    // check _cpuid_info.xem_xcr0_eax.bits.opmask
    // check _cpuid_info.xem_xcr0_eax.bits.zmm512
    // check _cpuid_info.xem_xcr0_eax.bits.zmm32
    __ movl(rax, 0xE0);
    __ andl(rax, Address(rbp, in_bytes(VM_Version::xem_xcr0_offset()))); // xcr0 bits sse | ymm
    __ cmpl(rax, 0xE0);
    __ jccb(Assembler::notEqual, legacy_save_restore);

    // If UseAVX is unitialized or is set by the user to include EVEX
    if (use_evex) {
      // EVEX check: run in lowest evex mode
      VM_Version::set_evex_cpuFeatures(); // Enable temporary to pass asserts
      UseAVX = 3;
      UseSSE = 2;
      __ lea(rsi, Address(rbp, in_bytes(VM_Version::zmm_save_offset())));
      __ evmovdqul(Address(rsi, 0), xmm0, Assembler::AVX_512bit);
      __ evmovdqul(Address(rsi, 64), xmm7, Assembler::AVX_512bit);
#ifdef _LP64
      __ evmovdqul(Address(rsi, 128), xmm8, Assembler::AVX_512bit);
      __ evmovdqul(Address(rsi, 192), xmm31, Assembler::AVX_512bit);
#endif

#ifdef _WINDOWS
#ifdef _LP64
<<<<<<< HEAD
    __ evmovdqul(xmm31, Address(rsp, 0), Assembler::AVX_512bit);
    __ addptr(rsp, 64);
    __ evmovdqul(xmm8, Address(rsp, 0), Assembler::AVX_512bit);
    __ addptr(rsp, 64);
#endif // _LP64
    __ evmovdqul(xmm7, Address(rsp, 0), Assembler::AVX_512bit);
    __ addptr(rsp, 64);
#endif // _WINDOWS
    VM_Version::clean_cpuFeatures();
    UseAVX = saved_useavx;
    UseSSE = saved_usesse;
    __ jmp(wrapup);
=======
      __ evmovdqul(xmm31, Address(rsp, 0), Assembler::AVX_512bit);
      __ addptr(rsp, 64);
      __ evmovdqul(xmm8, Address(rsp, 0), Assembler::AVX_512bit);
      __ addptr(rsp, 64);
#endif // _LP64
      __ evmovdqul(xmm7, Address(rsp, 0), Assembler::AVX_512bit);
      __ addptr(rsp, 64);
#endif // _WINDOWS
      VM_Version::clean_cpuFeatures();
      UseAVX = saved_useavx;
      UseSSE = saved_usesse;
      __ jmp(wrapup);
    }
>>>>>>> bdf15eb4

    __ bind(legacy_save_restore);
    // AVX check
    VM_Version::set_avx_cpuFeatures(); // Enable temporary to pass asserts
    UseAVX = 1;
    UseSSE = 2;
    __ lea(rsi, Address(rbp, in_bytes(VM_Version::ymm_save_offset())));
    __ vmovdqu(Address(rsi, 0), xmm0);
    __ vmovdqu(Address(rsi, 32), xmm7);
#ifdef _LP64
    __ vmovdqu(Address(rsi, 64), xmm8);
    __ vmovdqu(Address(rsi, 96), xmm15);
#endif

#ifdef _WINDOWS
#ifdef _LP64
    __ vmovdqu(xmm15, Address(rsp, 0));
    __ addptr(rsp, 32);
    __ vmovdqu(xmm8, Address(rsp, 0));
    __ addptr(rsp, 32);
#endif // _LP64
    __ vmovdqu(xmm7, Address(rsp, 0));
    __ addptr(rsp, 32);
#endif // _WINDOWS
    VM_Version::clean_cpuFeatures();
    UseAVX = saved_useavx;
    UseSSE = saved_usesse;

    __ bind(wrapup);
    __ popf();
    __ pop(rsi);
    __ pop(rbx);
    __ pop(rbp);
    __ ret(0);

#   undef __

    return start;
  };
};

void VM_Version::get_processor_features() {

  _cpu = 4; // 486 by default
  _model = 0;
  _stepping = 0;
  _features = 0;
  _logical_processors_per_package = 1;
  // i486 internal cache is both I&D and has a 16-byte line size
  _L1_data_cache_line_size = 16;

  // Get raw processor info

  get_cpu_info_stub(&_cpuid_info);

  assert_is_initialized();
  _cpu = extended_cpu_family();
  _model = extended_cpu_model();
  _stepping = cpu_stepping();

  if (cpu_family() > 4) { // it supports CPUID
    _features = feature_flags();
    // Logical processors are only available on P4s and above,
    // and only if hyperthreading is available.
    _logical_processors_per_package = logical_processor_count();
    _L1_data_cache_line_size = L1_line_size();
  }

  _supports_cx8 = supports_cmpxchg8();
  // xchg and xadd instructions
  _supports_atomic_getset4 = true;
  _supports_atomic_getadd4 = true;
  LP64_ONLY(_supports_atomic_getset8 = true);
  LP64_ONLY(_supports_atomic_getadd8 = true);

#ifdef _LP64
  // OS should support SSE for x64 and hardware should support at least SSE2.
  if (!VM_Version::supports_sse2()) {
    vm_exit_during_initialization("Unknown x64 processor: SSE2 not supported");
  }
  // in 64 bit the use of SSE2 is the minimum
  if (UseSSE < 2) UseSSE = 2;
#endif

#ifdef AMD64
  // flush_icache_stub have to be generated first.
  // That is why Icache line size is hard coded in ICache class,
  // see icache_x86.hpp. It is also the reason why we can't use
  // clflush instruction in 32-bit VM since it could be running
  // on CPU which does not support it.
  //
  // The only thing we can do is to verify that flushed
  // ICache::line_size has correct value.
  guarantee(_cpuid_info.std_cpuid1_edx.bits.clflush != 0, "clflush is not supported");
  // clflush_size is size in quadwords (8 bytes).
  guarantee(_cpuid_info.std_cpuid1_ebx.bits.clflush_size == 8, "such clflush size is not supported");
#endif

  // If the OS doesn't support SSE, we can't use this feature even if the HW does
  if (!os::supports_sse())
    _features &= ~(CPU_SSE|CPU_SSE2|CPU_SSE3|CPU_SSSE3|CPU_SSE4A|CPU_SSE4_1|CPU_SSE4_2);

  if (UseSSE < 4) {
    _features &= ~CPU_SSE4_1;
    _features &= ~CPU_SSE4_2;
  }

  if (UseSSE < 3) {
    _features &= ~CPU_SSE3;
    _features &= ~CPU_SSSE3;
    _features &= ~CPU_SSE4A;
  }

  if (UseSSE < 2)
    _features &= ~CPU_SSE2;

  if (UseSSE < 1)
    _features &= ~CPU_SSE;

  // first try initial setting and detect what we can support
  if (UseAVX > 0) {
    if (UseAVX > 2 && supports_evex()) {
      UseAVX = 3;
    } else if (UseAVX > 1 && supports_avx2()) {
      UseAVX = 2;
    } else if (UseAVX > 0 && supports_avx()) {
      UseAVX = 1;
    } else {
      UseAVX = 0;
    }
  } else if (UseAVX < 0) {
    UseAVX = 0;
  }

  if (UseAVX < 3) {
    _features &= ~CPU_AVX512F;
    _features &= ~CPU_AVX512DQ;
    _features &= ~CPU_AVX512CD;
    _features &= ~CPU_AVX512BW;
    _features &= ~CPU_AVX512VL;
  }

  if (UseAVX < 2)
    _features &= ~CPU_AVX2;

  if (UseAVX < 1)
    _features &= ~CPU_AVX;

  if (!UseAES && !FLAG_IS_DEFAULT(UseAES))
    _features &= ~CPU_AES;

  if (logical_processors_per_package() == 1) {
    // HT processor could be installed on a system which doesn't support HT.
    _features &= ~CPU_HT;
  }

  char buf[256];
  jio_snprintf(buf, sizeof(buf), "(%u cores per cpu, %u threads per core) family %d model %d stepping %d%s%s%s%s%s%s%s%s%s%s%s%s%s%s%s%s%s%s%s%s%s%s%s%s%s%s%s%s%s%s%s",
               cores_per_cpu(), threads_per_core(),
               cpu_family(), _model, _stepping,
               (supports_cmov() ? ", cmov" : ""),
               (supports_cmpxchg8() ? ", cx8" : ""),
               (supports_fxsr() ? ", fxsr" : ""),
               (supports_mmx()  ? ", mmx"  : ""),
               (supports_sse()  ? ", sse"  : ""),
               (supports_sse2() ? ", sse2" : ""),
               (supports_sse3() ? ", sse3" : ""),
               (supports_ssse3()? ", ssse3": ""),
               (supports_sse4_1() ? ", sse4.1" : ""),
               (supports_sse4_2() ? ", sse4.2" : ""),
               (supports_popcnt() ? ", popcnt" : ""),
               (supports_avx()    ? ", avx" : ""),
               (supports_avx2()   ? ", avx2" : ""),
               (supports_aes()    ? ", aes" : ""),
               (supports_clmul()  ? ", clmul" : ""),
               (supports_erms()   ? ", erms" : ""),
               (supports_rtm()    ? ", rtm" : ""),
               (supports_mmx_ext() ? ", mmxext" : ""),
               (supports_3dnow_prefetch() ? ", 3dnowpref" : ""),
               (supports_lzcnt()   ? ", lzcnt": ""),
               (supports_sse4a()   ? ", sse4a": ""),
               (supports_ht() ? ", ht": ""),
               (supports_tsc() ? ", tsc": ""),
               (supports_tscinv_bit() ? ", tscinvbit": ""),
               (supports_tscinv() ? ", tscinv": ""),
               (supports_bmi1() ? ", bmi1" : ""),
               (supports_bmi2() ? ", bmi2" : ""),
               (supports_adx() ? ", adx" : ""),
               (supports_evex() ? ", evex" : ""),
               (supports_sha() ? ", sha" : ""),
               (supports_fma() ? ", fma" : ""));
  _features_string = os::strdup(buf);

  // UseSSE is set to the smaller of what hardware supports and what
  // the command line requires.  I.e., you cannot set UseSSE to 2 on
  // older Pentiums which do not support it.
  if (UseSSE > 4) UseSSE=4;
  if (UseSSE < 0) UseSSE=0;
  if (!supports_sse4_1()) // Drop to 3 if no SSE4 support
    UseSSE = MIN2((intx)3,UseSSE);
  if (!supports_sse3()) // Drop to 2 if no SSE3 support
    UseSSE = MIN2((intx)2,UseSSE);
  if (!supports_sse2()) // Drop to 1 if no SSE2 support
    UseSSE = MIN2((intx)1,UseSSE);
  if (!supports_sse ()) // Drop to 0 if no SSE  support
    UseSSE = 0;

  // Use AES instructions if available.
  if (supports_aes()) {
    if (FLAG_IS_DEFAULT(UseAES)) {
      FLAG_SET_DEFAULT(UseAES, true);
    }
    if (!UseAES) {
      if (UseAESIntrinsics && !FLAG_IS_DEFAULT(UseAESIntrinsics)) {
        warning("AES intrinsics require UseAES flag to be enabled. Intrinsics will be disabled.");
      }
      FLAG_SET_DEFAULT(UseAESIntrinsics, false);
    } else {
      if (UseSSE > 2) {
        if (FLAG_IS_DEFAULT(UseAESIntrinsics)) {
          FLAG_SET_DEFAULT(UseAESIntrinsics, true);
        }
      } else {
        // The AES intrinsic stubs require AES instruction support (of course)
        // but also require sse3 mode or higher for instructions it use.
        if (UseAESIntrinsics && !FLAG_IS_DEFAULT(UseAESIntrinsics)) {
          warning("X86 AES intrinsics require SSE3 instructions or higher. Intrinsics will be disabled.");
        }
        FLAG_SET_DEFAULT(UseAESIntrinsics, false);
      }

      // --AES-CTR begins--
      if (!UseAESIntrinsics) {
        if (UseAESCTRIntrinsics && !FLAG_IS_DEFAULT(UseAESCTRIntrinsics)) {
          warning("AES-CTR intrinsics require UseAESIntrinsics flag to be enabled. Intrinsics will be disabled.");
          FLAG_SET_DEFAULT(UseAESCTRIntrinsics, false);
        }
      } else {
        if(supports_sse4_1()) {
          if (FLAG_IS_DEFAULT(UseAESCTRIntrinsics)) {
            FLAG_SET_DEFAULT(UseAESCTRIntrinsics, true);
          }
        } else {
           // The AES-CTR intrinsic stubs require AES instruction support (of course)
           // but also require sse4.1 mode or higher for instructions it use.
          if (UseAESCTRIntrinsics && !FLAG_IS_DEFAULT(UseAESCTRIntrinsics)) {
             warning("X86 AES-CTR intrinsics require SSE4.1 instructions or higher. Intrinsics will be disabled.");
           }
           FLAG_SET_DEFAULT(UseAESCTRIntrinsics, false);
        }
      }
      // --AES-CTR ends--
    }
  } else if (UseAES || UseAESIntrinsics || UseAESCTRIntrinsics) {
    if (UseAES && !FLAG_IS_DEFAULT(UseAES)) {
      warning("AES instructions are not available on this CPU");
      FLAG_SET_DEFAULT(UseAES, false);
    }
    if (UseAESIntrinsics && !FLAG_IS_DEFAULT(UseAESIntrinsics)) {
      warning("AES intrinsics are not available on this CPU");
      FLAG_SET_DEFAULT(UseAESIntrinsics, false);
    }
    if (UseAESCTRIntrinsics && !FLAG_IS_DEFAULT(UseAESCTRIntrinsics)) {
      warning("AES-CTR intrinsics are not available on this CPU");
      FLAG_SET_DEFAULT(UseAESCTRIntrinsics, false);
    }
  }

  // Use CLMUL instructions if available.
  if (supports_clmul()) {
    if (FLAG_IS_DEFAULT(UseCLMUL)) {
      UseCLMUL = true;
    }
  } else if (UseCLMUL) {
    if (!FLAG_IS_DEFAULT(UseCLMUL))
      warning("CLMUL instructions not available on this CPU (AVX may also be required)");
    FLAG_SET_DEFAULT(UseCLMUL, false);
  }

  if (UseCLMUL && (UseSSE > 2)) {
    if (FLAG_IS_DEFAULT(UseCRC32Intrinsics)) {
      UseCRC32Intrinsics = true;
    }
  } else if (UseCRC32Intrinsics) {
    if (!FLAG_IS_DEFAULT(UseCRC32Intrinsics))
      warning("CRC32 Intrinsics requires CLMUL instructions (not available on this CPU)");
    FLAG_SET_DEFAULT(UseCRC32Intrinsics, false);
  }

  if (supports_sse4_2()) {
    if (FLAG_IS_DEFAULT(UseCRC32CIntrinsics)) {
      UseCRC32CIntrinsics = true;
    }
  }
  else if (UseCRC32CIntrinsics) {
    if (!FLAG_IS_DEFAULT(UseCRC32CIntrinsics)) {
      warning("CRC32C intrinsics are not available on this CPU");
    }
    FLAG_SET_DEFAULT(UseCRC32CIntrinsics, false);
  }

  // GHASH/GCM intrinsics
  if (UseCLMUL && (UseSSE > 2)) {
    if (FLAG_IS_DEFAULT(UseGHASHIntrinsics)) {
      UseGHASHIntrinsics = true;
    }
  } else if (UseGHASHIntrinsics) {
    if (!FLAG_IS_DEFAULT(UseGHASHIntrinsics))
      warning("GHASH intrinsic requires CLMUL and SSE2 instructions on this CPU");
    FLAG_SET_DEFAULT(UseGHASHIntrinsics, false);
  }

  if (supports_fma() && UseSSE >= 2) {
    if (FLAG_IS_DEFAULT(UseFMA)) {
      UseFMA = true;
    }
  } else if (UseFMA) {
    warning("FMA instructions are not available on this CPU");
    FLAG_SET_DEFAULT(UseFMA, false);
  }

  if (supports_sha() LP64_ONLY(|| supports_avx2() && supports_bmi2())) {
    if (FLAG_IS_DEFAULT(UseSHA)) {
      UseSHA = true;
    }
  } else if (UseSHA) {
    warning("SHA instructions are not available on this CPU");
    FLAG_SET_DEFAULT(UseSHA, false);
  }

  if (supports_sha() && UseSHA) {
    if (FLAG_IS_DEFAULT(UseSHA1Intrinsics)) {
      FLAG_SET_DEFAULT(UseSHA1Intrinsics, true);
    }
  } else if (UseSHA1Intrinsics) {
    warning("Intrinsics for SHA-1 crypto hash functions not available on this CPU.");
    FLAG_SET_DEFAULT(UseSHA1Intrinsics, false);
  }

  if (UseSHA) {
    if (FLAG_IS_DEFAULT(UseSHA256Intrinsics)) {
      FLAG_SET_DEFAULT(UseSHA256Intrinsics, true);
    }
  } else if (UseSHA256Intrinsics) {
    warning("Intrinsics for SHA-224 and SHA-256 crypto hash functions not available on this CPU.");
    FLAG_SET_DEFAULT(UseSHA256Intrinsics, false);
  }

  if (UseSHA) {
    if (FLAG_IS_DEFAULT(UseSHA512Intrinsics)) {
      FLAG_SET_DEFAULT(UseSHA512Intrinsics, true);
    }
  } else if (UseSHA512Intrinsics) {
    warning("Intrinsics for SHA-384 and SHA-512 crypto hash functions not available on this CPU.");
    FLAG_SET_DEFAULT(UseSHA512Intrinsics, false);
  }

  if (!(UseSHA1Intrinsics || UseSHA256Intrinsics || UseSHA512Intrinsics)) {
    FLAG_SET_DEFAULT(UseSHA, false);
  }

  if (UseAdler32Intrinsics) {
    warning("Adler32Intrinsics not available on this CPU.");
    FLAG_SET_DEFAULT(UseAdler32Intrinsics, false);
  }

  if (!supports_rtm() && UseRTMLocking) {
    // Can't continue because UseRTMLocking affects UseBiasedLocking flag
    // setting during arguments processing. See use_biased_locking().
    // VM_Version_init() is executed after UseBiasedLocking is used
    // in Thread::allocate().
    vm_exit_during_initialization("RTM instructions are not available on this CPU");
  }

#if INCLUDE_RTM_OPT
  if (UseRTMLocking) {
    if (is_intel_family_core()) {
      if ((_model == CPU_MODEL_HASWELL_E3) ||
          (_model == CPU_MODEL_HASWELL_E7 && _stepping < 3) ||
          (_model == CPU_MODEL_BROADWELL  && _stepping < 4)) {
        // currently a collision between SKL and HSW_E3
        if (!UnlockExperimentalVMOptions && UseAVX < 3) {
          vm_exit_during_initialization("UseRTMLocking is only available as experimental option on this platform. It must be enabled via -XX:+UnlockExperimentalVMOptions flag.");
        } else {
          warning("UseRTMLocking is only available as experimental option on this platform.");
        }
      }
    }
    if (!FLAG_IS_CMDLINE(UseRTMLocking)) {
      // RTM locking should be used only for applications with
      // high lock contention. For now we do not use it by default.
      vm_exit_during_initialization("UseRTMLocking flag should be only set on command line");
    }
    if (!is_power_of_2(RTMTotalCountIncrRate)) {
      warning("RTMTotalCountIncrRate must be a power of 2, resetting it to 64");
      FLAG_SET_DEFAULT(RTMTotalCountIncrRate, 64);
    }
    if (RTMAbortRatio < 0 || RTMAbortRatio > 100) {
      warning("RTMAbortRatio must be in the range 0 to 100, resetting it to 50");
      FLAG_SET_DEFAULT(RTMAbortRatio, 50);
    }
  } else { // !UseRTMLocking
    if (UseRTMForStackLocks) {
      if (!FLAG_IS_DEFAULT(UseRTMForStackLocks)) {
        warning("UseRTMForStackLocks flag should be off when UseRTMLocking flag is off");
      }
      FLAG_SET_DEFAULT(UseRTMForStackLocks, false);
    }
    if (UseRTMDeopt) {
      FLAG_SET_DEFAULT(UseRTMDeopt, false);
    }
    if (PrintPreciseRTMLockingStatistics) {
      FLAG_SET_DEFAULT(PrintPreciseRTMLockingStatistics, false);
    }
  }
#else
  if (UseRTMLocking) {
    // Only C2 does RTM locking optimization.
    // Can't continue because UseRTMLocking affects UseBiasedLocking flag
    // setting during arguments processing. See use_biased_locking().
    vm_exit_during_initialization("RTM locking optimization is not supported in this VM");
  }
#endif

#ifdef COMPILER2
  if (UseFPUForSpilling) {
    if (UseSSE < 2) {
      // Only supported with SSE2+
      FLAG_SET_DEFAULT(UseFPUForSpilling, false);
    }
  }
#endif
#if defined(COMPILER2) || INCLUDE_JVMCI
  if (MaxVectorSize > 0) {
    if (!is_power_of_2(MaxVectorSize)) {
      warning("MaxVectorSize must be a power of 2");
      FLAG_SET_DEFAULT(MaxVectorSize, 64);
    }
    if (MaxVectorSize > 64) {
      FLAG_SET_DEFAULT(MaxVectorSize, 64);
    }
    if (MaxVectorSize > 16 && (UseAVX == 0 || !os_supports_avx_vectors())) {
      // 32 bytes vectors (in YMM) are only supported with AVX+
      FLAG_SET_DEFAULT(MaxVectorSize, 16);
    }
    if (UseSSE < 2) {
      // Vectors (in XMM) are only supported with SSE2+
      FLAG_SET_DEFAULT(MaxVectorSize, 0);
    }
#if defined(COMPILER2) && defined(ASSERT)
    if (supports_avx() && PrintMiscellaneous && Verbose && TraceNewVectors) {
      tty->print_cr("State of YMM registers after signal handle:");
      int nreg = 2 LP64_ONLY(+2);
      const char* ymm_name[4] = {"0", "7", "8", "15"};
      for (int i = 0; i < nreg; i++) {
        tty->print("YMM%s:", ymm_name[i]);
        for (int j = 7; j >=0; j--) {
          tty->print(" %x", _cpuid_info.ymm_save[i*8 + j]);
        }
        tty->cr();
      }
    }
#endif // COMPILER2 && ASSERT
  }
#endif // COMPILER2 || INCLUDE_JVMCI

#ifdef COMPILER2
#ifdef _LP64
  if (FLAG_IS_DEFAULT(UseMultiplyToLenIntrinsic)) {
    UseMultiplyToLenIntrinsic = true;
  }
  if (FLAG_IS_DEFAULT(UseSquareToLenIntrinsic)) {
    UseSquareToLenIntrinsic = true;
  }
  if (FLAG_IS_DEFAULT(UseMulAddIntrinsic)) {
    UseMulAddIntrinsic = true;
  }
  if (FLAG_IS_DEFAULT(UseMontgomeryMultiplyIntrinsic)) {
    UseMontgomeryMultiplyIntrinsic = true;
  }
  if (FLAG_IS_DEFAULT(UseMontgomerySquareIntrinsic)) {
    UseMontgomerySquareIntrinsic = true;
  }
#else
  if (UseMultiplyToLenIntrinsic) {
    if (!FLAG_IS_DEFAULT(UseMultiplyToLenIntrinsic)) {
      warning("multiplyToLen intrinsic is not available in 32-bit VM");
    }
    FLAG_SET_DEFAULT(UseMultiplyToLenIntrinsic, false);
  }
  if (UseMontgomeryMultiplyIntrinsic) {
    if (!FLAG_IS_DEFAULT(UseMontgomeryMultiplyIntrinsic)) {
      warning("montgomeryMultiply intrinsic is not available in 32-bit VM");
    }
    FLAG_SET_DEFAULT(UseMontgomeryMultiplyIntrinsic, false);
  }
  if (UseMontgomerySquareIntrinsic) {
    if (!FLAG_IS_DEFAULT(UseMontgomerySquareIntrinsic)) {
      warning("montgomerySquare intrinsic is not available in 32-bit VM");
    }
    FLAG_SET_DEFAULT(UseMontgomerySquareIntrinsic, false);
  }
  if (UseSquareToLenIntrinsic) {
    if (!FLAG_IS_DEFAULT(UseSquareToLenIntrinsic)) {
      warning("squareToLen intrinsic is not available in 32-bit VM");
    }
    FLAG_SET_DEFAULT(UseSquareToLenIntrinsic, false);
  }
  if (UseMulAddIntrinsic) {
    if (!FLAG_IS_DEFAULT(UseMulAddIntrinsic)) {
      warning("mulAdd intrinsic is not available in 32-bit VM");
    }
    FLAG_SET_DEFAULT(UseMulAddIntrinsic, false);
  }
#endif
#endif // COMPILER2

  // On new cpus instructions which update whole XMM register should be used
  // to prevent partial register stall due to dependencies on high half.
  //
  // UseXmmLoadAndClearUpper == true  --> movsd(xmm, mem)
  // UseXmmLoadAndClearUpper == false --> movlpd(xmm, mem)
  // UseXmmRegToRegMoveAll == true  --> movaps(xmm, xmm), movapd(xmm, xmm).
  // UseXmmRegToRegMoveAll == false --> movss(xmm, xmm),  movsd(xmm, xmm).

  if( is_amd() ) { // AMD cpus specific settings
    if( supports_sse2() && FLAG_IS_DEFAULT(UseAddressNop) ) {
      // Use it on new AMD cpus starting from Opteron.
      UseAddressNop = true;
    }
    if( supports_sse2() && FLAG_IS_DEFAULT(UseNewLongLShift) ) {
      // Use it on new AMD cpus starting from Opteron.
      UseNewLongLShift = true;
    }
    if( FLAG_IS_DEFAULT(UseXmmLoadAndClearUpper) ) {
      if (supports_sse4a()) {
        UseXmmLoadAndClearUpper = true; // use movsd only on '10h' Opteron
      } else {
        UseXmmLoadAndClearUpper = false;
      }
    }
    if( FLAG_IS_DEFAULT(UseXmmRegToRegMoveAll) ) {
      if( supports_sse4a() ) {
        UseXmmRegToRegMoveAll = true; // use movaps, movapd only on '10h'
      } else {
        UseXmmRegToRegMoveAll = false;
      }
    }
    if( FLAG_IS_DEFAULT(UseXmmI2F) ) {
      if( supports_sse4a() ) {
        UseXmmI2F = true;
      } else {
        UseXmmI2F = false;
      }
    }
    if( FLAG_IS_DEFAULT(UseXmmI2D) ) {
      if( supports_sse4a() ) {
        UseXmmI2D = true;
      } else {
        UseXmmI2D = false;
      }
    }
    if (supports_sse4_2()) {
      if (FLAG_IS_DEFAULT(UseSSE42Intrinsics)) {
        FLAG_SET_DEFAULT(UseSSE42Intrinsics, true);
      }
    } else {
      if (UseSSE42Intrinsics && !FLAG_IS_DEFAULT(UseAESIntrinsics)) {
        warning("SSE4.2 intrinsics require SSE4.2 instructions or higher. Intrinsics will be disabled.");
      }
      FLAG_SET_DEFAULT(UseSSE42Intrinsics, false);
    }

    // some defaults for AMD family 15h
    if ( cpu_family() == 0x15 ) {
      // On family 15h processors default is no sw prefetch
      if (FLAG_IS_DEFAULT(AllocatePrefetchStyle)) {
        AllocatePrefetchStyle = 0;
      }
      // Also, if some other prefetch style is specified, default instruction type is PREFETCHW
      if (FLAG_IS_DEFAULT(AllocatePrefetchInstr)) {
        AllocatePrefetchInstr = 3;
      }
      // On family 15h processors use XMM and UnalignedLoadStores for Array Copy
      if (supports_sse2() && FLAG_IS_DEFAULT(UseXMMForArrayCopy)) {
        UseXMMForArrayCopy = true;
      }
      if (supports_sse2() && FLAG_IS_DEFAULT(UseUnalignedLoadStores)) {
        UseUnalignedLoadStores = true;
      }
    }

#ifdef COMPILER2
    if (MaxVectorSize > 16) {
      // Limit vectors size to 16 bytes on current AMD cpus.
      FLAG_SET_DEFAULT(MaxVectorSize, 16);
    }
#endif // COMPILER2
  }

  if( is_intel() ) { // Intel cpus specific settings
    if( FLAG_IS_DEFAULT(UseStoreImmI16) ) {
      UseStoreImmI16 = false; // don't use it on Intel cpus
    }
    if( cpu_family() == 6 || cpu_family() == 15 ) {
      if( FLAG_IS_DEFAULT(UseAddressNop) ) {
        // Use it on all Intel cpus starting from PentiumPro
        UseAddressNop = true;
      }
    }
    if( FLAG_IS_DEFAULT(UseXmmLoadAndClearUpper) ) {
      UseXmmLoadAndClearUpper = true; // use movsd on all Intel cpus
    }
    if( FLAG_IS_DEFAULT(UseXmmRegToRegMoveAll) ) {
      if( supports_sse3() ) {
        UseXmmRegToRegMoveAll = true; // use movaps, movapd on new Intel cpus
      } else {
        UseXmmRegToRegMoveAll = false;
      }
    }
    if( cpu_family() == 6 && supports_sse3() ) { // New Intel cpus
#ifdef COMPILER2
      if( FLAG_IS_DEFAULT(MaxLoopPad) ) {
        // For new Intel cpus do the next optimization:
        // don't align the beginning of a loop if there are enough instructions
        // left (NumberOfLoopInstrToAlign defined in c2_globals.hpp)
        // in current fetch line (OptoLoopAlignment) or the padding
        // is big (> MaxLoopPad).
        // Set MaxLoopPad to 11 for new Intel cpus to reduce number of
        // generated NOP instructions. 11 is the largest size of one
        // address NOP instruction '0F 1F' (see Assembler::nop(i)).
        MaxLoopPad = 11;
      }
#endif // COMPILER2
      if (FLAG_IS_DEFAULT(UseXMMForArrayCopy)) {
        UseXMMForArrayCopy = true; // use SSE2 movq on new Intel cpus
      }
      if (supports_sse4_2() && supports_ht()) { // Newest Intel cpus
        if (FLAG_IS_DEFAULT(UseUnalignedLoadStores)) {
          UseUnalignedLoadStores = true; // use movdqu on newest Intel cpus
        }
      }
      if (supports_sse4_2()) {
        if (FLAG_IS_DEFAULT(UseSSE42Intrinsics)) {
          FLAG_SET_DEFAULT(UseSSE42Intrinsics, true);
        }
      } else {
        if (UseSSE42Intrinsics && !FLAG_IS_DEFAULT(UseAESIntrinsics)) {
          warning("SSE4.2 intrinsics require SSE4.2 instructions or higher. Intrinsics will be disabled.");
        }
        FLAG_SET_DEFAULT(UseSSE42Intrinsics, false);
      }
    }
    if ((cpu_family() == 0x06) &&
        ((extended_cpu_model() == 0x36) || // Centerton
         (extended_cpu_model() == 0x37) || // Silvermont
         (extended_cpu_model() == 0x4D))) {
#ifdef COMPILER2
      if (FLAG_IS_DEFAULT(OptoScheduling)) {
        OptoScheduling = true;
      }
#endif
      if (supports_sse4_2()) { // Silvermont
        if (FLAG_IS_DEFAULT(UseUnalignedLoadStores)) {
          UseUnalignedLoadStores = true; // use movdqu on newest Intel cpus
        }
      }
    }
    if(FLAG_IS_DEFAULT(AllocatePrefetchInstr) && supports_3dnow_prefetch()) {
      AllocatePrefetchInstr = 3;
    }
  }

#ifdef _LP64
  if (UseSSE42Intrinsics) {
    if (FLAG_IS_DEFAULT(UseVectorizedMismatchIntrinsic)) {
      UseVectorizedMismatchIntrinsic = true;
    }
  } else if (UseVectorizedMismatchIntrinsic) {
    if (!FLAG_IS_DEFAULT(UseVectorizedMismatchIntrinsic))
      warning("vectorizedMismatch intrinsics are not available on this CPU");
    FLAG_SET_DEFAULT(UseVectorizedMismatchIntrinsic, false);
  }
#else
  if (UseVectorizedMismatchIntrinsic) {
    if (!FLAG_IS_DEFAULT(UseVectorizedMismatchIntrinsic)) {
      warning("vectorizedMismatch intrinsic is not available in 32-bit VM");
    }
    FLAG_SET_DEFAULT(UseVectorizedMismatchIntrinsic, false);
  }
#endif // _LP64

  // Use count leading zeros count instruction if available.
  if (supports_lzcnt()) {
    if (FLAG_IS_DEFAULT(UseCountLeadingZerosInstruction)) {
      UseCountLeadingZerosInstruction = true;
    }
   } else if (UseCountLeadingZerosInstruction) {
    warning("lzcnt instruction is not available on this CPU");
    FLAG_SET_DEFAULT(UseCountLeadingZerosInstruction, false);
  }

  // Use count trailing zeros instruction if available
  if (supports_bmi1()) {
    // tzcnt does not require VEX prefix
    if (FLAG_IS_DEFAULT(UseCountTrailingZerosInstruction)) {
      if (!UseBMI1Instructions && !FLAG_IS_DEFAULT(UseBMI1Instructions)) {
        // Don't use tzcnt if BMI1 is switched off on command line.
        UseCountTrailingZerosInstruction = false;
      } else {
        UseCountTrailingZerosInstruction = true;
      }
    }
  } else if (UseCountTrailingZerosInstruction) {
    warning("tzcnt instruction is not available on this CPU");
    FLAG_SET_DEFAULT(UseCountTrailingZerosInstruction, false);
  }

  // BMI instructions (except tzcnt) use an encoding with VEX prefix.
  // VEX prefix is generated only when AVX > 0.
  if (supports_bmi1() && supports_avx()) {
    if (FLAG_IS_DEFAULT(UseBMI1Instructions)) {
      UseBMI1Instructions = true;
    }
  } else if (UseBMI1Instructions) {
    warning("BMI1 instructions are not available on this CPU (AVX is also required)");
    FLAG_SET_DEFAULT(UseBMI1Instructions, false);
  }

  if (supports_bmi2() && supports_avx()) {
    if (FLAG_IS_DEFAULT(UseBMI2Instructions)) {
      UseBMI2Instructions = true;
    }
  } else if (UseBMI2Instructions) {
    warning("BMI2 instructions are not available on this CPU (AVX is also required)");
    FLAG_SET_DEFAULT(UseBMI2Instructions, false);
  }

  // Use population count instruction if available.
  if (supports_popcnt()) {
    if (FLAG_IS_DEFAULT(UsePopCountInstruction)) {
      UsePopCountInstruction = true;
    }
  } else if (UsePopCountInstruction) {
    warning("POPCNT instruction is not available on this CPU");
    FLAG_SET_DEFAULT(UsePopCountInstruction, false);
  }

  // Use fast-string operations if available.
  if (supports_erms()) {
    if (FLAG_IS_DEFAULT(UseFastStosb)) {
      UseFastStosb = true;
    }
  } else if (UseFastStosb) {
    warning("fast-string operations are not available on this CPU");
    FLAG_SET_DEFAULT(UseFastStosb, false);
  }

#ifdef COMPILER2
  if (FLAG_IS_DEFAULT(AlignVector)) {
    // Modern processors allow misaligned memory operations for vectors.
    AlignVector = !UseUnalignedLoadStores;
  }
#endif // COMPILER2

  if( AllocatePrefetchInstr == 3 && !supports_3dnow_prefetch() ) AllocatePrefetchInstr=0;
  if( !supports_sse() && supports_3dnow_prefetch() ) AllocatePrefetchInstr = 3;

  // Allocation prefetch settings
  intx cache_line_size = prefetch_data_size();
  if( cache_line_size > AllocatePrefetchStepSize )
    AllocatePrefetchStepSize = cache_line_size;

  AllocatePrefetchDistance = allocate_prefetch_distance();
  AllocatePrefetchStyle    = allocate_prefetch_style();

  if (is_intel() && cpu_family() == 6 && supports_sse3()) {
    if (AllocatePrefetchStyle == 2) { // watermark prefetching on Core
#ifdef _LP64
      AllocatePrefetchDistance = 384;
#else
      AllocatePrefetchDistance = 320;
#endif
    }
    if (supports_sse4_2() && supports_ht()) { // Nehalem based cpus
      AllocatePrefetchDistance = 192;
      if (FLAG_IS_DEFAULT(AllocatePrefetchLines)) {
        FLAG_SET_DEFAULT(AllocatePrefetchLines, 4);
      }
    }
#ifdef COMPILER2
    if (supports_sse4_2()) {
      if (FLAG_IS_DEFAULT(UseFPUForSpilling)) {
        FLAG_SET_DEFAULT(UseFPUForSpilling, true);
      }
    }
#endif
  }

#ifdef _LP64
  // Prefetch settings
  PrefetchCopyIntervalInBytes = prefetch_copy_interval_in_bytes();
  PrefetchScanIntervalInBytes = prefetch_scan_interval_in_bytes();
  PrefetchFieldsAhead         = prefetch_fields_ahead();
#endif

  if (FLAG_IS_DEFAULT(ContendedPaddingWidth) &&
     (cache_line_size > ContendedPaddingWidth))
     ContendedPaddingWidth = cache_line_size;

  // This machine allows unaligned memory accesses
  if (FLAG_IS_DEFAULT(UseUnalignedAccesses)) {
    FLAG_SET_DEFAULT(UseUnalignedAccesses, true);
  }

#ifndef PRODUCT
  if (log_is_enabled(Info, os, cpu)) {
    outputStream* log = Log(os, cpu)::info_stream();
    log->print_cr("Logical CPUs per core: %u",
                  logical_processors_per_package());
    log->print_cr("L1 data cache line size: %u", L1_data_cache_line_size());
    log->print("UseSSE=%d", (int) UseSSE);
    if (UseAVX > 0) {
      log->print("  UseAVX=%d", (int) UseAVX);
    }
    if (UseAES) {
      log->print("  UseAES=1");
    }
#ifdef COMPILER2
    if (MaxVectorSize > 0) {
      log->print("  MaxVectorSize=%d", (int) MaxVectorSize);
    }
#endif
    log->cr();
    log->print("Allocation");
    if (AllocatePrefetchStyle <= 0 || UseSSE == 0 && !supports_3dnow_prefetch()) {
      log->print_cr(": no prefetching");
    } else {
      log->print(" prefetching: ");
      if (UseSSE == 0 && supports_3dnow_prefetch()) {
        log->print("PREFETCHW");
      } else if (UseSSE >= 1) {
        if (AllocatePrefetchInstr == 0) {
          log->print("PREFETCHNTA");
        } else if (AllocatePrefetchInstr == 1) {
          log->print("PREFETCHT0");
        } else if (AllocatePrefetchInstr == 2) {
          log->print("PREFETCHT2");
        } else if (AllocatePrefetchInstr == 3) {
          log->print("PREFETCHW");
        }
      }
      if (AllocatePrefetchLines > 1) {
        log->print_cr(" at distance %d, %d lines of %d bytes", (int) AllocatePrefetchDistance, (int) AllocatePrefetchLines, (int) AllocatePrefetchStepSize);
      } else {
        log->print_cr(" at distance %d, one line of %d bytes", (int) AllocatePrefetchDistance, (int) AllocatePrefetchStepSize);
      }
    }

    if (PrefetchCopyIntervalInBytes > 0) {
      log->print_cr("PrefetchCopyIntervalInBytes %d", (int) PrefetchCopyIntervalInBytes);
    }
    if (PrefetchScanIntervalInBytes > 0) {
      log->print_cr("PrefetchScanIntervalInBytes %d", (int) PrefetchScanIntervalInBytes);
    }
    if (PrefetchFieldsAhead > 0) {
      log->print_cr("PrefetchFieldsAhead %d", (int) PrefetchFieldsAhead);
    }
    if (ContendedPaddingWidth > 0) {
      log->print_cr("ContendedPaddingWidth %d", (int) ContendedPaddingWidth);
    }
  }
#endif // !PRODUCT
}

bool VM_Version::use_biased_locking() {
#if INCLUDE_RTM_OPT
  // RTM locking is most useful when there is high lock contention and
  // low data contention.  With high lock contention the lock is usually
  // inflated and biased locking is not suitable for that case.
  // RTM locking code requires that biased locking is off.
  // Note: we can't switch off UseBiasedLocking in get_processor_features()
  // because it is used by Thread::allocate() which is called before
  // VM_Version::initialize().
  if (UseRTMLocking && UseBiasedLocking) {
    if (FLAG_IS_DEFAULT(UseBiasedLocking)) {
      FLAG_SET_DEFAULT(UseBiasedLocking, false);
    } else {
      warning("Biased locking is not supported with RTM locking; ignoring UseBiasedLocking flag." );
      UseBiasedLocking = false;
    }
  }
#endif
  return UseBiasedLocking;
}

void VM_Version::initialize() {
  ResourceMark rm;
  // Making this stub must be FIRST use of assembler

  stub_blob = BufferBlob::create("get_cpu_info_stub", stub_size);
  if (stub_blob == NULL) {
    vm_exit_during_initialization("Unable to allocate get_cpu_info_stub");
  }
  CodeBuffer c(stub_blob);
  VM_Version_StubGenerator g(&c);
  get_cpu_info_stub = CAST_TO_FN_PTR(get_cpu_info_stub_t,
                                     g.generate_get_cpu_info());

  get_processor_features();
}<|MERGE_RESOLUTION|>--- conflicted
+++ resolved
@@ -359,32 +359,6 @@
     __ cmpl(rax, 0xE0);
     __ jccb(Assembler::notEqual, legacy_setup); // jump if EVEX is not supported
 
-<<<<<<< HEAD
-    // EVEX setup: run in lowest evex mode
-    VM_Version::set_evex_cpuFeatures(); // Enable temporary to pass asserts
-    UseAVX = 3;
-    UseSSE = 2;
-#ifdef _WINDOWS
-    // xmm5-xmm15 are not preserved by caller on windows
-    // https://msdn.microsoft.com/en-us/library/9z1stfyw.aspx
-    __ subptr(rsp, 64);
-    __ evmovdqul(Address(rsp, 0), xmm7, Assembler::AVX_512bit);
-#ifdef _LP64
-    __ subptr(rsp, 64);
-    __ evmovdqul(Address(rsp, 0), xmm8, Assembler::AVX_512bit);
-    __ subptr(rsp, 64);
-    __ evmovdqul(Address(rsp, 0), xmm31, Assembler::AVX_512bit);
-#endif // _LP64
-#endif // _WINDOWS
-
-    // load value into all 64 bytes of zmm7 register
-    __ movl(rcx, VM_Version::ymm_test_value());
-    __ movdl(xmm0, rcx);
-    __ movl(rcx, 0xffff);
-    __ kmovwl(k1, rcx);
-    __ evpbroadcastd(xmm0, xmm0, Assembler::AVX_512bit);
-    __ evmovdqul(xmm7, xmm0, Assembler::AVX_512bit);
-=======
     // If UseAVX is unitialized or is set by the user to include EVEX
     if (use_evex) {
       // EVEX setup: run in lowest evex mode
@@ -396,7 +370,6 @@
       // https://msdn.microsoft.com/en-us/library/9z1stfyw.aspx
       __ subptr(rsp, 64);
       __ evmovdqul(Address(rsp, 0), xmm7, Assembler::AVX_512bit);
->>>>>>> bdf15eb4
 #ifdef _LP64
       __ subptr(rsp, 64);
       __ evmovdqul(Address(rsp, 0), xmm8, Assembler::AVX_512bit);
@@ -488,20 +461,6 @@
 
 #ifdef _WINDOWS
 #ifdef _LP64
-<<<<<<< HEAD
-    __ evmovdqul(xmm31, Address(rsp, 0), Assembler::AVX_512bit);
-    __ addptr(rsp, 64);
-    __ evmovdqul(xmm8, Address(rsp, 0), Assembler::AVX_512bit);
-    __ addptr(rsp, 64);
-#endif // _LP64
-    __ evmovdqul(xmm7, Address(rsp, 0), Assembler::AVX_512bit);
-    __ addptr(rsp, 64);
-#endif // _WINDOWS
-    VM_Version::clean_cpuFeatures();
-    UseAVX = saved_useavx;
-    UseSSE = saved_usesse;
-    __ jmp(wrapup);
-=======
       __ evmovdqul(xmm31, Address(rsp, 0), Assembler::AVX_512bit);
       __ addptr(rsp, 64);
       __ evmovdqul(xmm8, Address(rsp, 0), Assembler::AVX_512bit);
@@ -515,7 +474,6 @@
       UseSSE = saved_usesse;
       __ jmp(wrapup);
     }
->>>>>>> bdf15eb4
 
     __ bind(legacy_save_restore);
     // AVX check
